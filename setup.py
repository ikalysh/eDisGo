--- conflicted
+++ resolved
@@ -39,11 +39,7 @@
     package_data={
         'config': [
             os.path.join('config',
-<<<<<<< HEAD
-                         'config_internal'),
-=======
                          'config_system'),
->>>>>>> 12ef8f10
             os.path.join('config',
                          '*.cfg')
         ]
