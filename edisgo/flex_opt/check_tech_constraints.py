--- conflicted
+++ resolved
@@ -34,57 +34,10 @@
 
     """
 
-<<<<<<< HEAD
-    crit_lines = {}
-
-    #ToDo: differentiate between load and feed-in case!
-    load_factor_mv_line = network.config['grid_expansion_load_factors'][
-        'mv_feedin_case_line']
-
-    # TESTING
-    # line_list = []
-    # line_length = []
-    # connected_nodes = []
-    # i_max = []
-    # i_pfa = []
-
-    for line in list(network.mv_grid.graph.lines()):
-        i_line_max = line['line'].type['I_max_th'] * \
-                     load_factor_mv_line * line['line'].quantity
-
-        # TESTING
-        # line_list.append(line['line'].id)
-        # line_length.append(line['line'].length)
-        # connected_nodes.append("-".join(list(map(str, line['adj_nodes']))))
-        # i_max.append(i_line_max)
-        try:
-            # check if maximum current from power flow analysis exceeds
-            # allowed maximum current
-            i_line_pfa = max(network.results.i_res[repr(line['line'])])
-            # TESTING
-            # i_pfa.append(i_line_pfa)
-            if i_line_pfa > float(i_line_max):
-                crit_lines[line['line']] = i_line_pfa / i_line_max
-        except KeyError:
-            logger.debug('No results for line {} '.format(str(line)) +
-                         'to check overloading.')
-
-    # TESTING
-    # import pandas as pd
-    # a = pd.DataFrame({'line': line_list,
-    #                   'connected_node': connected_nodes,
-    #                   'length': line_length,
-    #                   'i_max': i_max,
-    #                   'i_pfa': i_pfa})
-    # a.to_csv('mv_line_pfa_test.csv')
-
-    if crit_lines:
-=======
     crit_lines = pd.DataFrame()
     crit_lines = _line_load(network, network.mv_grid, crit_lines)
 
     if not crit_lines.empty:
->>>>>>> 95d0ce78
         logger.debug('==> {} line(s) in MV grid has/have load issues.'.format(
             crit_lines.shape[0]))
     else:
@@ -122,52 +75,10 @@
 
     crit_lines = pd.DataFrame()
 
-    # TESTING
-    # lv_grid_list = []
-    # line_list = []
-    # line_length = []
-    # connected_nodes = []
-    # i_max = []
-    # i_pfa = []
     for lv_grid in network.mv_grid.lv_grids:
-<<<<<<< HEAD
-        for line in list(lv_grid.graph.lines()):
-            i_line_max = line['line'].type['I_max_th'] * \
-                         load_factor_lv_line * line['line'].quantity
-            # TESTING
-            # lv_grid_list.append(lv_grid)
-            # line_list.append(line['line'].id)
-            # line_length.append(line['line'].length)
-            # connected_nodes.append("-".join(list(map(str, line['adj_nodes']))))
-            # i_max.append(i_line_max)
-            try:
-                # check if maximum current from power flow analysis exceeds
-                # allowed maximum current
-                i_line_pfa = max(network.results.i_res[repr(line['line'])])
-                # TESTING
-                # i_pfa.append(i_line_pfa)
-                if i_line_pfa > i_line_max:
-                    crit_lines[line['line']] = i_line_pfa / i_line_max
-            except KeyError:
-                logger.debug('No results for line {} '.format(str(line)) +
-                             'to check overloading.')
-
-    # TESTING
-    # import pandas as pd
-    # a = pd.DataFrame({'grid': lv_grid_list,
-    #                   'line': line_list,
-    #                   'connected_node': connected_nodes,
-    #                   'length': line_length,
-    #                   'i_max': i_max,
-    #                   'i_pfa': i_pfa})
-    # a.to_csv('lv_line_pfa_test.csv')
-
-    if crit_lines:
-=======
         crit_lines = _line_load(network, lv_grid, crit_lines)
 
     if not crit_lines.empty:
->>>>>>> 95d0ce78
         logger.debug('==> {} line(s) in LV grids has/have load issues.'.format(
             crit_lines.shape[0]))
     else:
