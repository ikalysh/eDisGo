--- conflicted
+++ resolved
@@ -1,7 +1,3 @@
-<<<<<<< HEAD
-import logging
-
-=======
 import pandas as pd
 import logging
 
@@ -9,7 +5,6 @@
     minimize, Var
 from pyomo.opt import SolverFactory
 
->>>>>>> 8cb58ff3
 
 def voltage_based(feedin, generators, curtailment_timeseries, edisgo,
                   curtailment_key, **kwargs):
