import os
import copy
import math
import pandas as pd
import networkx as nx
from networkx.algorithms.shortest_paths.weighted import _dijkstra as \
    dijkstra_shortest_path_length
if not 'READTHEDOCS' in os.environ:
    import ding0
from edisgo.grid.components import Transformer
from edisgo.grid.grids import LVGrid

import logging

# package_path = ding0.__path__[0]
logger = logging.getLogger('ding0')


# ToDo: Return reinforced components to results object
def extend_distribution_substation(network, critical_stations):
    """
    Reinforce MV/LV substations.

    In a first step a parallel transformer of the same kind is installed.
    If this is not sufficient as many standard transformers as needed are
    installed.

    Parameters
    ----------
    network : edisgo network object
    critical_stations : dict
        Dictionary with key holding the station name and values the
        corresponding station load.

    Returns
    -------
    Dictionary with lists of added and removed transformers.

    """

    # get parameters for standard transformer
    try:
        standard_transformer = network.equipment_data['LV_trafos'].loc[
            network.config['grid_expansion']['std_mv_lv_transformer']]
    except KeyError:
        print('Standard MV/LV transformer is not in equipment list.')

    load_factor_mv_lv_transformer = float(network.config['grid_expansion'][
        'load_factor_mv_lv_transformer'])

    transformers_changes = {'added': [], 'removed': []}
    for station in critical_stations:

        # list of maximum power of each transformer in the station
        s_max_per_trafo = [_.type.s for _ in station.transformers]

        # maximum station load
        s_max_station = critical_stations[station]

        # determine missing trafo power to solve overloading issue
        s_trafo_missing = s_max_station - (
            sum(s_max_per_trafo) * load_factor_mv_lv_transformer)

        # check if second transformer of the same kind is sufficient
        # if true install second transformer, otherwise install as many
        # standard transformers as needed
        if max(s_max_per_trafo) >= s_trafo_missing:
            # if station has more than one transformer install a new
            # transformer of the same kind as the transformer that best
            # meets the missing power demand
            duplicated_transformer = min(
                [_ for _ in station.transformers
                 if _.type.s > s_trafo_missing],
                key=lambda j: j.type.s - s_trafo_missing)

            new_transformer = Transformer(
                id='LV_station_{}_transformer_{}'.format(
                    str(station.id), str(len(station.transformers) + 1)),
                geom=duplicated_transformer.geom,
                mv_grid=duplicated_transformer.mv_grid,
                grid=duplicated_transformer.grid,
                voltage_op=duplicated_transformer.voltage_op,
                type=copy.deepcopy(duplicated_transformer.type))

            # add transformer to station and return value
            station.add_transformer(new_transformer)
            transformers_changes['added'].append(new_transformer)

        else:
            # get any transformer to get attributes for new transformer from
            station_transformer = station.transformers[0]

<<<<<<< HEAD
=======
            # ToDo: id?
            new_transformer = Transformer(
                id=99,
                geom=station_transformer.geom,
                mv_grid=station_transformer.mv_grid,
                grid=station_transformer.grid,
                voltage_op=station_transformer._voltage_op,
                type=copy.deepcopy(standard_transformer))

>>>>>>> 3cdb6b0f
            # calculate how many parallel standard transformers are needed
            number_transformers = math.ceil(
                s_max_station / standard_transformer.s_nom)

            # add transformer to station
            new_transformers = []
            for i in range(number_transformers):
                new_transformer = Transformer(
                    id='LV_station_{}_transformer_{}'.format(
                        str(station.id), str(i)),
                    geom=station_transformer.geom,
                    grid=station_transformer.grid,
                    voltage_op=station_transformer.voltage_op,
                    type=copy.deepcopy(standard_transformer))
                new_transformers.append(new_transformer)
            transformers_changes['added'].extend(new_transformers)
            transformers_changes['removed'].extend(station.transformers)
            station.transformers = new_transformers

    logger.info("{} have been reinforced due to overloading "
                "issues.".format(str(len(critical_stations))))

    return transformers_changes


def reinforce_branches_voltage(network, crit_nodes):
    """
    Reinforce MV and LV grid due to voltage issues.

    Parameters
    ----------
    network : edisgo network object
    crit_nodes : pd.Series
        pd.Series with critical nodes of one grid as index and corresponding
        voltage deviation as values

    Returns
    -------
    Dictionary with lists of added and removed lines.

    Notes
    -----
    Reinforce measures:
    1. Disconnect line at 2/3 of the length between station and critical node
    farthest away from the station and install new standard line
    2. Install parallel standard line

    References
    ----------
    .. [1] "Verteilnetzstudie für das Land Baden-Württemberg"
    .. [2] "Technische Richtlinie Erzeugungsanlagen am Mittelspannungsnetz -
            Richtlinie für Anschluss und Parallelbetrieb von
            Erzeugungsanlagen am Mittelspannungsnetz, Juni 2008"

    """

    # ToDo: gilt Methodik auch für die MS?

    # load standard line data
    grid = crit_nodes.index[0].grid
    if isinstance(grid, LVGrid):
        try:
            standard_line = network.equipment_data['LV_cables'].loc[
                network.config['grid_expansion']['std_lv_line']]
        except KeyError:
            print('Chosen standard LV line is not in equipment list.')
    else:
        try:
            standard_line = network.equipment_data['MV_cables'].loc[
                network.config['grid_expansion']['std_mv_line']]
        except KeyError:
            print('Chosen standard MV line is not in equipment list.')

    # find first nodes of every main line as representatives
    rep_main_line = nx.predecessor(grid.graph, grid.station, cutoff=1)
    # list containing all representatives of main lines that have already been
    # reinforced
    main_line_reinforced = []

    lines_changes = {'added': [], 'removed': []}
    for i in range(len(crit_nodes)):
        path = nx.shortest_path(grid.graph, grid.station,
                                crit_nodes.index[i])

        # check if representative of line is already in list
        # main_line_reinforced, if it is the main line the critical node is
        # connected to has already been reinforced in this iteration step
        if not path[1] in main_line_reinforced:

            main_line_reinforced.append(path[1])
            # get path length from station to critical node
            get_weight = lambda u, v, data: data['line'].length
            path_length = dijkstra_shortest_path_length(
                grid.graph, grid.station, get_weight,
                target=crit_nodes.index[i])
            # find first node in path that exceeds 2/3 of the line length
            # from station to critical node farthest away from the station
            node_2_3 = next(j for j in path if path_length[j] >= path_length[
                crit_nodes.index[i]] * 2 / 3)

            # if node_2_3 is a representative (meaning it is already directly
            # connected to the station), line cannot be disconnected and must
            # therefore be reinforced
            if node_2_3 in rep_main_line:
                crit_line = grid.graph.get_edge_data(
                    grid.station, node_2_3)['line']

                # if critical line is already a standard line install one more
                # parallel line
                if crit_line.type.name == standard_line.name:
                    crit_line.quantity += 1
                    lines_changes['added'].append(crit_line.type)

                # if critical line is not yet a standard line replace old line
                # by a standard line
                else:
                    # number of parallel standard lines could be calculated
                    # following [2] p.103; for now number of parallel standard
                    # lines is iterated
                    lines_changes['removed'].append(crit_line.type)
                    crit_line.type = standard_line.copy()
                    crit_line.quantity = 1
                    lines_changes['added'].append(crit_line.type)

            # if node_2_3 is not a representative, disconnect line
            else:
                # get line between node_2_3 and predecessor node (that is
                # closer to the station)
                pred_node = path[path.index(node_2_3) - 1]
                crit_line = grid.graph.get_edge_data(
                    node_2_3, pred_node)['line']
                lines_changes['removed'].append(crit_line.type)
                # add new edge between node_2_3 and station
                new_line_data = {'line': crit_line,
                                 'type': 'line'}
                grid.graph.add_edge(grid.station, node_2_3, new_line_data)
                # remove old edge
                grid.graph.remove_edge(pred_node, node_2_3)
                # change line length and type
                crit_line.length = path_length[node_2_3]
                crit_line.type = standard_line.copy()
                lines_changes['added'].append(crit_line.type)

        else:
            logger.debug(
                '==> Main line of node {} '.format(str(crit_nodes.index[i])) +
                'in LV grid {} '.format(str(grid)) +
                'has already been reinforced.')

    if main_line_reinforced:
        logger.info('==> {} branche(s) was/were reinforced.'.format(
            str(len(main_line_reinforced))))

    return lines_changes


def reinforce_branches_current(network, crit_lines):
    """
    Reinforce MV or LV grid due to overloading.
    
    Parameters
    ----------
    network : edisgo network object
    crit_lines : dict
        Dict with critical lines as keys and their max. relative
        overloading.

    Returns
    -------
    type 
        #TODO: Description of return.
        
    Notes
    -----
        Reinforce measures:
        1. Install parallel line of the same type as the existing line
        2. Remove old line and install as many parallel standard lines as
           needed
        The branch type to be installed is determined per branch using the rel.
        overloading. According to [2]_  only cables are installed.

    """

    # load standard line data
    try:
        standard_line_lv = network.equipment_data['LV_cables'].loc[
            network.config['grid_expansion']['std_lv_line']]
    except KeyError:
        print('Chosen standard LV line is not in equipment list.')
    try:
        standard_line_mv = network.equipment_data['MV_cables'].loc[
            network.config['grid_expansion']['std_mv_line']]
    except KeyError:
        print('Chosen standard MV line is not in equipment list.')

    for crit_line, rel_overload in crit_lines.items():
        # check if line is in LV or MV and set standard line accordingly
        if isinstance(crit_line.grid, LVGrid):
            standard_line = standard_line_lv
        else:
            standard_line = standard_line_mv

        if crit_line.type.name == standard_line.name:
            # check how many parallel standard lines are needed
            number_parallel_lines = math.ceil(
                crit_line.type['I_max_th'] * rel_overload /
                standard_line['I_max_th'])
            crit_line.quantity = number_parallel_lines
        else:
            # check if parallel line of the same kind is sufficient
            if (crit_line.type['I_max_th'] * rel_overload <=
                    crit_line.type['I_max_th'] * 2):
                crit_line.quantity = 2
            else:
                number_parallel_lines = math.ceil(
                    crit_line.type['I_max_th'] * rel_overload /
                    standard_line['I_max_th'])
                crit_line.type = standard_line.copy()
                crit_line.quantity = number_parallel_lines

    if crit_lines:
        logger.info('==> {} branches were reinforced.'.format(
            str(len(crit_lines))))<|MERGE_RESOLUTION|>--- conflicted
+++ resolved
@@ -90,18 +90,6 @@
             # get any transformer to get attributes for new transformer from
             station_transformer = station.transformers[0]
 
-<<<<<<< HEAD
-=======
-            # ToDo: id?
-            new_transformer = Transformer(
-                id=99,
-                geom=station_transformer.geom,
-                mv_grid=station_transformer.mv_grid,
-                grid=station_transformer.grid,
-                voltage_op=station_transformer._voltage_op,
-                type=copy.deepcopy(standard_transformer))
-
->>>>>>> 3cdb6b0f
             # calculate how many parallel standard transformers are needed
             number_transformers = math.ceil(
                 s_max_station / standard_transformer.s_nom)
@@ -113,6 +101,7 @@
                     id='LV_station_{}_transformer_{}'.format(
                         str(station.id), str(i)),
                     geom=station_transformer.geom,
+                    mv_grid=station_transformer.mv_grid,
                     grid=station_transformer.grid,
                     voltage_op=station_transformer.voltage_op,
                     type=copy.deepcopy(standard_transformer))
