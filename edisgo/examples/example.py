--- conflicted
+++ resolved
@@ -1,18 +1,11 @@
-<<<<<<< HEAD
-from edisgo.grid.network import Network, Scenario, TimeSeries
-=======
-from edisgo.grid.network import Network, Results
+from edisgo.grid.network import Network, Scenario, TimeSeries, Results
 from edisgo.grid_expansion import reinforce_grid
->>>>>>> acd3236d
 import os
 import pickle
 import pandas as pd
 from ast import literal_eval
 import numpy as np
-import edisgo.tools.config as config
-config.load_config('config_db_tables.cfg')
 
-<<<<<<< HEAD
 timeseries = TimeSeries()
 scenario = Scenario(timeseries=timeseries)
 
@@ -21,27 +14,12 @@
     id='Test grid',
     scenario=scenario
 )
+# pickle.dump(network, open('test_network.pkl', 'wb'))
+# network = pickle.load(open('test_network.pkl', 'rb'))
 
 # export to pypsa
 # network.analyze(mode='mv')
-=======
-network = Network.import_from_dingo('ding0_grids_example.pkl')
-#pickle.dump(network, open('test_network.pkl', 'wb'))
->>>>>>> acd3236d
 
-# network = pickle.load(open('test_network.pkl', 'rb'))
-
-<<<<<<< HEAD
-# Load located in aggregated LAs
-print('\n\nAggregated load in LA adds up to\n')
-if network.mv_grid.graph.nodes_by_attribute('load'):
-    [print('\t{0}: {1} MWh'.format(
-        _,
-        network.mv_grid.graph.nodes_by_attribute('load')[0].consumption[_] / 1e3))
-        for _ in ['retail', 'industrial', 'agricultural', 'residential']]
-else:
-    print("O MWh")
-=======
 # for now create results object
 # ToDo: Werte in DataFrame als List oder Array?
 results = Results()
@@ -67,18 +45,21 @@
 # for gen in gens:
 #     print("{type}\t{sub}\t{capacity}".format(
 #         type=gen.type, sub=gen.subtype, capacity=gen.nominal_capacity))
-#
+# 
 # # Load located in aggregated LAs
 # print('\n\nAggregated load in LA adds up to\n')
-# [print('\t{0}: {1} MWh'.format(
-#     _,
-#     network.mv_grid.graph.nodes_by_attribute('load')[0].consumption[_] / 1e3))
-#     for _ in ['retail', 'industrial', 'agricultural', 'residential']]
-#
+# if network.mv_grid.graph.nodes_by_attribute('load'):
+#     [print('\t{0}: {1} MWh'.format(
+#         _,
+#         network.mv_grid.graph.nodes_by_attribute('load')[0].consumption[_] / 1e3))
+#         for _ in ['retail', 'industrial', 'agricultural', 'residential']]
+# else:
+#     print("O MWh")
+
 reinforce_grid.reinforce_grid(network, results)
 
 # liste aller lv grids
-#[_ for _ in network.mv_grid.lv_grids]
+# [_ for _ in network.mv_grid.lv_grids]
 
 # nx.draw_spectral(list(network.mv_grid.lv_grids)[0].graph)
 
@@ -86,4 +67,3 @@
 # ToDo: Parameter bei Komponenten einführen mit dem man feststellen kann, ob die Komponente bereits in einer ersten Maßnahme verstärkt oder ausgebaut wurde
 # ToDo: config mit Standardbetriebsmitteln?
 # ToDo: Abbruchkriterium einführen - Anzahl paralleler lines
->>>>>>> acd3236d
