--- conflicted
+++ resolved
@@ -11,102 +11,6 @@
 logger = logging.getLogger('edisgo')
 logger.setLevel(logging.DEBUG)
 
-<<<<<<< HEAD
-timeseries = TimeSeries()
-scenario = Scenario(timeseries=timeseries,
-                    power_flow='worst-case')
-
-import_network = True
-
-if import_network:
-    network = Network.import_from_ding0(
-        os.path.join('data', 'ding0_grids_example_mvgd265_new-genos-dp-v0.3.pkl'),
-        id='Test grid',
-        scenario=scenario
-    )
-    network.import_generators()
-    # Do non-linear power flow analysis with PyPSA
-    #network.analyze()
-    #network.pypsa.export_to_csv_folder('data/pypsa_export')
-    #network.pypsa = None
-    #pickle.dump(network, open('test_network.pkl', 'wb'))
-else:
-    network = None #pickle.load(open('test_network.pkl', 'rb'))
-
-# from pypsa import Network as PyPSANetwork
-# pypsa_network = PyPSANetwork(csv_folder_name='data/pypsa_export_80_stations')
-# # q unterscheidet sich
-# b1 = pypsa_network.transformers_t['q0']
-# b2 = network.pypsa.transformers_t['q0']
-# b3 = b1 - b2
-# b1 = pypsa_network.loads_t['q_set']
-# b2 = network.pypsa.loads_t['q_set']
-
-# # Print LV station secondary side voltage levels returned by PFA
-# print(network.results.v_res(
-#     network.mv_grid.graph.nodes_by_attribute('lv_station'), 'lv'))
-
-# Print LV station apparent power returned by PFA
-# lv_transformers = [transformer for station in
-#                    network.mv_grid.graph.nodes_by_attribute('lv_station') for
-#                    transformer in station.transformers]
-# print(network.results.s_res(lv_transformers))
-
-# Print voltage levels for entire LV grid
-# for attr in ['lv_station', 'load', 'generator', 'branch_tee']:
-#     objs = []
-#     for lv_grid in network.mv_grid.lv_grids:
-#         objs.extend(lv_grid.graph.nodes_by_attribute(attr))
-#     print("\n\n\n{}\n".format(attr))
-#     print(network.results.v_res(
-#         objs, 'lv'))
-
-# Print voltage level of all nodes
-# print(network.results.pfa_v_mag_pu)
-
-# Print current (line loading) at MV lines
-# print(network.results.i_res([_['line'] for _ in network.mv_grid.graph.graph_edges()]))
-
-# Print apparent power at lines
-# print(network.results.s_res([_['line'] for _ in network.mv_grid.graph.graph_edges()]))
-
-# Print number of buses, generators, load and lines to study problem size
-# print('buses: ', network.pypsa.buses.shape)
-# print('generators: ', network.pypsa.generators.shape)
-# print('loads: ', network.pypsa.loads.shape)
-# print('lines: ', network.pypsa.lines.shape)
-
-# Print voltage levels for all lines
-# print(network.results.s_res())
-
-# # MV generators
-# gens = network.mv_grid.graph.nodes_by_attribute('generator')
-# print('Generators in MV grid incl. aggregated generators from MV and LV')
-# print('Type\tSubtype\tCapacity in kW')
-# for gen in gens:
-#     print("{type}\t{sub}\t{capacity}".format(
-#         type=gen.type, sub=gen.subtype, capacity=gen.nominal_capacity))
-# 
-# # Load located in aggregated LAs
-# print('\n\nAggregated load in LA adds up to\n')
-# if network.mv_grid.graph.nodes_by_attribute('load'):
-#     [print('\t{0}: {1} MWh'.format(
-#         _,
-#         network.mv_grid.graph.nodes_by_attribute('load')[0].consumption[_] / 1e3))
-#         for _ in ['retail', 'industrial', 'agricultural', 'residential']]
-# else:
-#     print("O MWh")
-
-#reinforce_grid.reinforce_grid(network)
-#print(network.results.grid_expansion_costs)
-
-# liste aller lv grids
-# [_ for _ in network.mv_grid.lv_grids]
-
-# nx.draw_spectral(list(network.mv_grid.lv_grids)[0].graph)
-
-# ToDo: Möglichkeit MV und LV getrennt zu rechnen
-=======
 # import pickle
 # import_network = True
 # if import_network:
@@ -115,6 +19,8 @@
 #         id='Test grid',
 #         scenario=scenario
 #     )
+#     # Import generators
+#     network.import_generators()
 #     # Do non-linear power flow analysis with PyPSA
 #     network.analyze()
 #     #network.pypsa.export_to_csv_folder('data/pypsa_export')
@@ -159,5 +65,4 @@
             logging.info('Something went wrong.')
 
     pd.DataFrame(faulty_grids).to_csv('faulty_grids.csv', index_label='grid')
-    costs.to_csv('costs.csv')
->>>>>>> cf53b8fa
+    costs.to_csv('costs.csv')