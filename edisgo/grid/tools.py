import networkx as nx
import os
import numpy as np
import pandas as pd
if not 'READTHEDOCS' in os.environ:
    from shapely.geometry import Point
from edisgo.grid.components import LVStation, BranchTee, Generator, Load, \
    MVDisconnectingPoint, Line, MVStation
from edisgo.grid.grids import LVGrid
from edisgo.flex_opt import exceptions

import logging
logger = logging.getLogger('edisgo')


def position_switch_disconnectors(mv_grid, mode='load', status='open'):
    """
    Determine position of switch disconnector in MV grid rings

    Determination of the switch disconnector location is motivated by placing
    it to minimized load flows in both parts of the ring (half-rings).
    The switch disconnecter will be installed to a LV station, unless none
    exists in a ring. In this case, a node of arbitrary type is chosen for the
    location of the switch disconnecter.

    Parameters
    ----------
    mv_grid : :class:`~.grid.grids.MVGrid`
        MV grid instance
    mode : str
        Define modus switch disconnector positioning: can be performed based of
        'load', 'generation' or both 'loadgen'. Defaults to 'load'
    status : str
        Either 'open' or 'closed'. Define which status is should be set
        initially. Defaults to 'open' (which refers to conditions of normal
        grid operation).

    Returns
    -------
    tuple
        A tuple of size 2 specifying their pair of nodes between which the
        switch disconnector is located. The first node specifies the node that
        actually includes the switch disconnector.

    Notes
    -----
    This function uses `nx.algorithms.find_cycle()` to identify nodes that are
    part of the MV grid ring(s). Make sure grid topology data that is provided
    has closed rings. Otherwise, no location for a switch disconnector can be
    identified.

    """

    def peak_load_gen_at_node(node):
        """Return peak load and peak generation capacity for ``node``

        Parameters
        ----------
        node : object
            Node instance in the grid topology graph

        Returns
        -------
        tuple
            Tuple of size two. First item is the peak load at ``node``; second
            parameters reflects peak generation capacity at ``node``.
            Returned peak_load and generation capacity is given as apparent
            power in kVA.

        """
        if isinstance(node, LVStation):
            node_peak_load = node.grid.peak_load
            node_peak_gen = node.grid.peak_generation
        elif isinstance(node, Generator):
            node_peak_load = 0
            node_peak_gen = node.nominal_capacity
        elif isinstance(node, Load):
            node_peak_load = node.peak_load.sum()
            node_peak_gen = 0
        elif isinstance(node, BranchTee):
            node_peak_load = 0
            node_peak_gen = 0

        return (node_peak_load / cos_phi_load, node_peak_gen / cos_phi_gen)

    def load_gen_from_subtree(graph, ring, node):
        """
        Accumulate load and generation capacity in branches to connecting node
        on the ring.

        Includes peak_load and generation capacity at ``node```itself.

        Parameters
        ----------
        graph : networkx.Graph
            The graph representing the MV grid topology
        ring : list
            A list of ring nodes
        node : networkx.Node
            A member of the ring

        Returns
        -------
        tuple
            Tuple of size two. First item is the peak load of subtree at
            ``node``; second parameter reflects peak generation capacity from
            subtree at ``node``.

        """
        ring_nodes_except_node = [_ for _ in ring if _ is not node]
        non_ring_nodes = [n for n in
                          [_ for _ in graph.nodes()
                           if _ is not mv_grid.station]
                          if n not in ring_nodes_except_node]
        subgraph = graph.subgraph(non_ring_nodes)

        nodes_subtree = nx.dfs_tree(subgraph, source=node)

        if len(nodes_subtree) > 1:
            peak_load_subtree = 0
            peak_gen_subtree = 0
            for n in nodes_subtree.nodes():
                peak_load_subtree_tmp, peak_gen_subtree_tmp = \
                    peak_load_gen_at_node(n)
                peak_load_subtree += peak_load_subtree_tmp
                peak_gen_subtree += peak_gen_subtree_tmp
            return (peak_load_subtree, peak_gen_subtree)
        else:
            return (0, 0)

    cos_phi_load = mv_grid.network.config['reactive_power_factor']['mv_load']
    cos_phi_gen = mv_grid.network.config['reactive_power_factor']['mv_gen']

    # Identify position of switch disconnector (SD)
    rings = nx.algorithms.cycle_basis(mv_grid.graph, root=mv_grid.station)

    for ring in rings:
        ring = [_ for _ in ring if _ is not mv_grid.station]

        node_peak_load = []
        node_peak_gen = []

        # Collect peak load and generation along the ring
        for node in ring:
            if len(mv_grid.graph.edges(nbunch=node)) > 2:
                peak_load, peak_gen = load_gen_from_subtree(
                    mv_grid.graph, ring, node)
            else:
                peak_load, peak_gen = peak_load_gen_at_node(node)

            node_peak_load.append(peak_load)
            node_peak_gen.append(peak_gen)

            # Choose if SD is placed 'load' or 'generation' oriented
            if mode == 'load':
                node_peak_data = node_peak_load
            elif mode == 'generation':
                node_peak_data = node_peak_gen
            elif mode == 'loadgen':
                node_peak_data = node_peak_load if sum(node_peak_load) > sum(
                    node_peak_gen) else node_peak_gen
            else:
                raise ValueError("Mode {mode} is not known!".format(mode=mode))

        # Set start value for difference in ring halfs
        diff_min = 10e9

        # if none of the nodes is of the type LVStation, a switch
        # disconnecter will be installed anyways.
        if any([isinstance(n, LVStation) for n in ring]):
            has_lv_station = True
        else:
            has_lv_station = False
            logging.debug("Ring {} does not have a LV station. "
                          "Switch disconnecter is installed at arbitrary "
                          "node.".format(ring))

        # Identify nodes where switch disconnector is located in between
        for ctr in range(len(node_peak_data)):
            # check if node that owns the switch disconnector is of type
            # LVStation
            if isinstance(ring[ctr - 2], LVStation) or not has_lv_station:
                # Iteratively split route and calc peak load difference
                route_data_part1 = sum(node_peak_data[0:ctr])
                route_data_part2 = sum(node_peak_data[ctr:len(node_peak_data)])
                diff = abs(route_data_part1 - route_data_part2)

                # stop walking through the ring when load/generation is almost
                # equal
                if diff <= diff_min:
                    diff_min = diff
                    position = ctr
                else:
                    break

        # find position of switch disconnector
        node1 = ring[position - 1]
        node2 = ring[position]

        implement_switch_disconnector(mv_grid, node1, node2)

    # open all switch disconnectors
    if status == 'open':
        for sd in mv_grid.graph.nodes_by_attribute('mv_disconnecting_point'):
            sd.open()
    elif status == 'close':
        for sd in mv_grid.graph.nodes_by_attribute('mv_disconnecting_point'):
            sd.close()


def implement_switch_disconnector(mv_grid, node1, node2):
    """
    Install switch disconnector in grid topology

    The graph that represents the grid's topology is altered in such way that
    it explicitly includes a switch disconnector.
    The switch disconnector is always located at ``node1``. Technically, it
    does not make any difference. This is just an convention ensuring
    consistency of multiple runs.

    The ring is still closed after manipulations of this function.

    Parameters
    ----------
    mv_grid : :class:`~.grid.grids.MVGrid`
        MV grid instance
    node1
        A rings node
    node2
        Another rings node

    """
    # Get disconnecting point's location
<<<<<<< HEAD
    line = mv_grid.graph.adj[node1][node2]['line']
=======
    line = mv_grid.graph.edges[node1, node2]['line']
>>>>>>> c9778779

    length_sd_line = .75e-3 # in km

    x_sd = node1.geom.x + (length_sd_line / line.length) * (
        node1.geom.x - node2.geom.x)
    y_sd = node1.geom.y + (length_sd_line / line.length) * (
        node1.geom.y - node2.geom.y)

    # Instantiate disconnecting point
    mv_dp_number = len(mv_grid.graph.nodes_by_attribute(
        'mv_disconnecting_point'))
    disconnecting_point = MVDisconnectingPoint(
        id=mv_dp_number + 1,
        geom=Point(x_sd, y_sd),
        grid=mv_grid)
    mv_grid.graph.add_node(disconnecting_point, type='mv_disconnecting_point')

    # Replace original line by a new line
    mv_grid.graph.remove_edge(node1, node2)
    new_line = Line(id=line.id,
            type=line.type,
            length=line.length - length_sd_line,
<<<<<<< HEAD
            grid=mv_grid)
    mv_grid.graph.add_edge(disconnecting_point, node2, line = new_line, type = 'line')
=======
            grid=mv_grid),
        'type': 'line'}
    mv_grid.graph.remove_edge(node1, node2)
    mv_grid.graph.add_edge(disconnecting_point, node2, **new_line_attr)
>>>>>>> c9778779

    # Add disconnecting line segment
    disc_line = Line(id="switch_disconnector_line_{}".format(
                      str(mv_dp_number + 1)),
                  type=line.type,
                  length=length_sd_line,
<<<<<<< HEAD
                  grid=mv_grid)
    mv_grid.graph.add_edge(node1, disconnecting_point, line = disc_line, type = 'line')
=======
                  grid=mv_grid),
        'type': 'line'}

    mv_grid.graph.add_edge(node1, disconnecting_point,
                           **switch_disconnector_line_attr)
>>>>>>> c9778779

    # Set line to switch disconnector
    disconnecting_point.line = mv_grid.graph.line_from_nodes(
        disconnecting_point, node1)


def select_cable(network, level, apparent_power):
    """Selects an appropriate cable type and quantity using given apparent
    power.

    Considers load factor.

    Parameters
    ----------
    network : :class:`~.grid.network.Network`
        The eDisGo container object
    level : :obj:`str`
        Grid level ('mv' or 'lv')
    apparent_power : :obj:`float`
        Apparent power the cable must carry in kVA

    Returns
    -------
    :pandas:`pandas.Series<series>`
        Cable type
    :obj:`ìnt`
        Cable count

    Notes
    ------
    Cable is selected to be able to carry the given `apparent_power`, no load
    factor is considered.

    """

    cable_count = 1

    if level == 'mv':

        available_cables = network.equipment_data['mv_cables'][
            network.equipment_data['mv_cables']['U_n'] ==
            network.mv_grid.voltage_nom]

        suitable_cables = available_cables[
            available_cables['I_max_th'] *
            network.mv_grid.voltage_nom > apparent_power]

        # increase cable count until appropriate cable type is found
        while suitable_cables.empty and cable_count < 20:
            cable_count += 1
            suitable_cables = available_cables[
                available_cables['I_max_th'] *
                network.mv_grid.voltage_nom *
                cable_count > apparent_power]
        if suitable_cables.empty and cable_count == 20:
            raise exceptions.MaximumIterationError(
                "Could not find a suitable cable for apparent power of "
                "{} kVA.".format(apparent_power))

        cable_type = suitable_cables.ix[suitable_cables['I_max_th'].idxmin()]

    elif level == 'lv':

        suitable_cables = network.equipment_data['lv_cables'][
            network.equipment_data['lv_cables']['I_max_th'] *
            network.equipment_data['lv_cables']['U_n'] > apparent_power]

        # increase cable count until appropriate cable type is found
        while suitable_cables.empty and cable_count < 20:
            cable_count += 1
            suitable_cables = network.equipment_data['lv_cables'][
                network.equipment_data['lv_cables']['I_max_th'] *
                network.equipment_data['lv_cables']['U_n'] *
                cable_count > apparent_power]
        if suitable_cables.empty and cable_count == 20:
            raise exceptions.MaximumIterationError(
                "Could not find a suitable cable for apparent power of "
                "{} kVA.".format(apparent_power))

        cable_type = suitable_cables.ix[suitable_cables['I_max_th'].idxmin()]

    else:
        raise ValueError('Please supply a level (either \'mv\' or \'lv\').')

    return cable_type, cable_count


def get_gen_info(network, level='mvlv', fluctuating=False):
    """
    Gets all the installed generators with some additional information.

    Parameters
    ----------
    network : :class:`~.grid.network.Network`
        Network object holding the grid data.
    level : :obj:`str`
        Defines which generators are returned. Possible options are:

        * 'mv'
          Only generators connected to the MV grid are returned.
        * 'lv'
          Only generators connected to the LV grids are returned.
        * 'mvlv'
          All generators connected to the MV grid and LV grids are returned.

        Default: 'mvlv'.
    fluctuating : :obj:`bool`
        If True only returns fluctuating generators. Default: False.

    Returns
    --------
    :pandas:`pandas.DataFrame<dataframe>`
        Dataframe with all generators connected to the specified voltage
        level. Index of the dataframe are the generator objects of type
        :class:`~.grid.components.Generator`. Columns of the dataframe are:

        * 'gen_repr'
          The representative of the generator as :obj:`str`.
        * 'type'
          The generator type, e.g. 'solar' or 'wind' as :obj:`str`.
        * 'voltage_level'
          The voltage level the generator is connected to as :obj:`str`. Can
          either be 'mv' or 'lv'.
        * 'nominal_capacity'
          The nominal capacity of the generator as as :obj:`float`.
        * 'weather_cell_id'
          The id of the weather cell the generator is located in as :obj:`int`
          (only applies to fluctuating generators).

    """
    gens_w_id = []
    if 'mv' in level:
        gens = network.mv_grid.generators
        gens_voltage_level = ['mv']*len(gens)
        gens_type = [gen.type for gen in gens]
        gens_rating = [gen.nominal_capacity for gen in gens]
        for gen in gens:
            try:
                gens_w_id.append(gen.weather_cell_id)
            except AttributeError:
                gens_w_id.append(np.nan)
        gens_grid = [network.mv_grid]*len(gens)
    else:
        gens = []
        gens_voltage_level = []
        gens_type = []
        gens_rating = []
        gens_grid = []

    if 'lv' in level:
        for lv_grid in network.mv_grid.lv_grids:
            gens_lv = lv_grid.generators
            gens.extend(gens_lv)
            gens_voltage_level.extend(['lv']*len(gens_lv))
            gens_type.extend([gen.type for gen in gens_lv])
            gens_rating.extend([gen.nominal_capacity for gen in gens_lv])
            for gen in gens_lv:
                try:
                    gens_w_id.append(gen.weather_cell_id)
                except AttributeError:
                    gens_w_id.append(np.nan)
            gens_grid.extend([lv_grid] * len(gens_lv))

    gen_df = pd.DataFrame({'gen_repr': list(map(lambda x: repr(x), gens)),
                           'generator': gens,
                           'type': gens_type,
                           'voltage_level': gens_voltage_level,
                           'nominal_capacity': gens_rating,
                           'weather_cell_id': gens_w_id,
                           'grid': gens_grid})

    gen_df.set_index('generator', inplace=True, drop=True)

    # filter fluctuating generators
    if fluctuating:
        gen_df = gen_df.loc[(gen_df.type == 'solar') | (gen_df.type == 'wind')]

    return gen_df


def assign_mv_feeder_to_nodes(mv_grid):
    """
    Assigns an MV feeder to every generator, LV station, load, and branch tee

    Parameters
    -----------
    mv_grid : :class:`~.grid.grids.MVGrid`

    """
    mv_station_neighbors = list(mv_grid.graph.neighbors(mv_grid.station))
    # get all nodes in MV grid and remove MV station to get separate subgraphs
    mv_graph_nodes = list(mv_grid.graph.nodes())
    mv_graph_nodes.remove(mv_grid.station)
    subgraph = mv_grid.graph.subgraph(mv_graph_nodes)

    for neighbor in mv_station_neighbors:
        # determine feeder
        mv_feeder = mv_grid.graph.line_from_nodes(mv_grid.station, neighbor)
        # get all nodes in that feeder by doing a DFS in the disconnected
        # subgraph starting from the node adjacent to the MVStation `neighbor`
        subgraph_neighbor = nx.dfs_tree(subgraph, source=neighbor)
        for node in subgraph_neighbor.nodes():
            # in case of an LV station assign feeder to all nodes in that LV
            # grid
            if isinstance(node, LVStation):
                for lv_node in node.grid.graph.nodes():
                    lv_node.mv_feeder = mv_feeder
            else:
                node.mv_feeder = mv_feeder


def get_mv_feeder_from_line(line):
    """
    Determines MV feeder the given line is in.

    MV feeders are identified by the first line segment of the half-ring.

    Parameters
    ----------
    line : :class:`~.grid.components.Line`
        Line to find the MV feeder for.

    Returns
    -------
    :class:`~.grid.components.Line`
        MV feeder identifier (representative of the first line segment
        of the half-ring)

    """
    try:
        # get nodes of line
        nodes = line.grid.graph.nodes_from_line(line)

        # get feeders
        feeders = {}
        for node in nodes:
            # if one of the nodes is an MV station the line is an MV feeder
            # itself
            if isinstance(node, MVStation):
                feeders[repr(node)] = None
            else:
                feeders[repr(node)] = node.mv_feeder

        # return feeder that is not None
        feeder_1 = feeders[repr(nodes[0])]
        feeder_2 = feeders[repr(nodes[1])]
        if not feeder_1 is None and not feeder_2 is None:
            if feeder_1 == feeder_2:
                return feeder_1
            else:
                logging.warning('Different feeders for line {}.'.format(line))
                return None
        else:
            return feeder_1 if feeder_1 is not None else feeder_2
    except Exception as e:
        logging.warning('Failed to get MV feeder: {}.'.format(e))
        return None


def disconnect_storage(network, storage):
    """
    Removes storage from network graph and pypsa representation.

    Parameters
    -----------
    network : :class:`~.grid.network.Network`
    storage : :class:`~.grid.components.Storage`
        Storage instance to be removed.

    """
    # does only remove from network.pypsa, not from network.pypsa_lopf
    # remove from pypsa (buses, storage_units, storage_units_t, lines)
    neighbor = list(storage.grid.graph.neighbors(storage))[0]
    if network.pypsa is not None:
        line = storage.grid.graph.line_from_nodes(storage, neighbor)
        network.pypsa.storage_units = network.pypsa.storage_units.loc[
                                      network.pypsa.storage_units.index.drop(
                                          repr(storage)), :]
        network.pypsa.storage_units_t.p_set.drop([repr(storage)], axis=1,
                                                 inplace=True)
        network.pypsa.storage_units_t.q_set.drop([repr(storage)], axis=1,
                                                 inplace=True)
        network.pypsa.buses = network.pypsa.buses.loc[
                              network.pypsa.buses.index.drop(
                                  '_'.join(['Bus', repr(storage)])), :]
        network.pypsa.lines = network.pypsa.lines.loc[
                              network.pypsa.lines.index.drop(
                                  repr(line)), :]
    # delete line
    neighbor = list(storage.grid.graph.neighbors(storage))[0]
    storage.grid.graph.remove_edge(storage, neighbor)
    # delete storage
    storage.grid.graph.remove_node(storage)<|MERGE_RESOLUTION|>--- conflicted
+++ resolved
@@ -231,11 +231,7 @@
 
     """
     # Get disconnecting point's location
-<<<<<<< HEAD
-    line = mv_grid.graph.adj[node1][node2]['line']
-=======
     line = mv_grid.graph.edges[node1, node2]['line']
->>>>>>> c9778779
 
     length_sd_line = .75e-3 # in km
 
@@ -254,35 +250,28 @@
     mv_grid.graph.add_node(disconnecting_point, type='mv_disconnecting_point')
 
     # Replace original line by a new line
-    mv_grid.graph.remove_edge(node1, node2)
-    new_line = Line(id=line.id,
+    new_line_attr = {
+        'line': Line(
+            id=line.id,
             type=line.type,
             length=line.length - length_sd_line,
-<<<<<<< HEAD
-            grid=mv_grid)
-    mv_grid.graph.add_edge(disconnecting_point, node2, line = new_line, type = 'line')
-=======
             grid=mv_grid),
         'type': 'line'}
     mv_grid.graph.remove_edge(node1, node2)
     mv_grid.graph.add_edge(disconnecting_point, node2, **new_line_attr)
->>>>>>> c9778779
 
     # Add disconnecting line segment
-    disc_line = Line(id="switch_disconnector_line_{}".format(
+    switch_disconnector_line_attr = {
+        'line': Line(
+                  id="switch_disconnector_line_{}".format(
                       str(mv_dp_number + 1)),
                   type=line.type,
                   length=length_sd_line,
-<<<<<<< HEAD
-                  grid=mv_grid)
-    mv_grid.graph.add_edge(node1, disconnecting_point, line = disc_line, type = 'line')
-=======
                   grid=mv_grid),
         'type': 'line'}
 
     mv_grid.graph.add_edge(node1, disconnecting_point,
                            **switch_disconnector_line_attr)
->>>>>>> c9778779
 
     # Set line to switch disconnector
     disconnecting_point.line = mv_grid.graph.line_from_nodes(
