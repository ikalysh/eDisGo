--- conflicted
+++ resolved
@@ -429,6 +429,14 @@
         Specify a scenario that is used to distinguish data, assumptions and
         parameter.
 
+    Notes
+    -------
+    timeseries_generation wird in der init überschrieben, wenn etrago_specs
+    vorgegeben werden oder wenn power_flow = 'worst-case' (perspektivisch
+    soll timeseries.load auch überschrieben werden)
+    wenn power_flow = 'worst-case' werden etrago_specs auch überschrieben -
+    ToDo: am besten Warnung raus geben
+
     """
 
     def __init__(self, power_flow, **kwargs):
@@ -439,7 +447,6 @@
         self._parameters = Parameters(self, **kwargs)
         self.scenario_name = kwargs.get('scenario_name', None)
 
-<<<<<<< HEAD
         # populate timeseries attribute
         self.set_timeseries(power_flow)
 
@@ -460,8 +467,6 @@
         return self._etrago_specs
 
     def set_timeseries(self, power_flow):
-=======
->>>>>>> 54b8a810
         if isinstance(power_flow, str):
             if power_flow != 'worst-case':
                 raise ValueError(
@@ -500,13 +505,31 @@
                         self._timeseries.load = self._etrago_specs.load.loc[
                             self._timeseries.timeindex]
                 else:
-                    raise NotImplementedError(
-                        "ETraGo specification without dispatch and load "
-                        "timeseries will be implemented in the near future.")
-            else:
-                raise NotImplementedError(
-                    "The option to provide your own timeseries "
-                    "will be implemented in the near future.")
+                    #ToDo: Wollen wir timeseries zulassen, wenn etrago specs gegeben sind? Dann müssen wir das hier noch prüfen
+                    logger.error("Etrago specifications must contain dispatch "
+                                 "timeseries. Please provide them.")
+            elif not self._timeseries:
+                logger.error("Please provide etrago specifications or time "
+                             "series for load and generation.")
+
+        # Set timeindex of Timeseries()
+        #self.timeseries.timeindex = timeindex
+
+    @property
+    def timeseries(self):
+        return self._timeseries
+
+    @property
+    def parameters(self):
+        return self._parameters
+
+    @property
+    def mode(self):
+        return self._mode
+
+    @property
+    def etrago_specs(self):
+        return self._etrago_specs
 
     def __repr__(self):
         return 'Scenario ' + self._name
@@ -773,6 +796,10 @@
     def worst_case_generation_ts(self):
         """
         Define worst case generation time series.
+
+        Parameters
+        ----------
+        network : :class:~.grid.network.Network`
 
         Returns
         -------
@@ -1266,46 +1293,4 @@
                 nodes=not_included))
 
 
-<<<<<<< HEAD
         return self.pfa_v_mag_pu[level][labels_included]
-=======
-        return self.pfa_v_mag_pu[level][labels_included]
-
-
-def worst_case_generation_ts(timeindex):
-    """
-    Define worst case generation time series
-
-    Parameters
-    ----------
-    timeindex : :pandas:`pandas.DatetimeIndex<datetimeindex>`
-            Time range of power flow analysis
-
-    Returns
-    -------
-    :pandas:`pandas.DataFrame<dataframe>`
-        Normalized active power (1 kW)
-    """
-    return pd.DataFrame({'p': 1}, index=timeindex)
-
-
-def worst_case_load_ts(timeindex):
-    """
-    Define worst case load time series
-
-    Parameters
-    ----------
-    timeindex : :pandas:`pandas.DatetimeIndex<datetimeindex>`
-            Time range of power flow analysis
-
-    Returns
-    -------
-    :pandas:`pandas.DataFrame<dataframe>`
-        Normalized active power (1 kW)
-    """
-    #ToDo: besser auch als dictionary wie bei generation?
-    return pd.DataFrame({'residential': 1,
-                         'retail': 1,
-                         'industrial': 1,
-                         'agricultural': 1}, index=timeindex)
->>>>>>> 54b8a810
