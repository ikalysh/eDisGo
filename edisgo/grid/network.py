import os
import pandas as pd
import numpy as np
from math import sqrt
import logging
import datetime

import edisgo
from edisgo.tools import config, pypsa_io, tools
from edisgo.data.import_data import import_from_ding0, import_generators, \
<<<<<<< HEAD
    import_feedin_timeseries, import_load_timeseries, import_from_csv
from edisgo.flex_opt.costs import grid_expansion_costs
=======
    import_feedin_timeseries, import_load_timeseries
>>>>>>> 95d0ce78
from edisgo.flex_opt.reinforce_grid import reinforce_grid
from edisgo.flex_opt import storage_integration, storage_operation, curtailment
from edisgo.grid.components import Station, BranchTee
from edisgo.grid.tools import get_gen_info

if not 'READTHEDOCS' in os.environ:
    from ding0.core import GridDing0

logger = logging.getLogger('edisgo')


class EDisGo:
    """
    Provides the top-level API for invocation of data import, analysis of
    hosting capacity, grid reinforcement and flexibility measures.

    Parameters
    ----------
    worst_case_analysis : None or :obj:`str`, optional
        If not None time series for feed-in and load will be generated
        according to the chosen worst case analysis
        Possible options are:

        * 'worst-case'
          feed-in for the two worst-case scenarios feed-in case and load case
          are generated
        * 'worst-case-feedin'
          feed-in for the worst-case scenario feed-in case is generated
        * 'worst-case-load'
          feed-in for the worst-case scenario load case is generated

        Be aware that if you choose to conduct a worst-case analysis your
        input for the following parameters will not be used:
        * `timeseries_generation_fluctuating`
        * `timeseries_generation_dispatchable`
        * `timeseries_load`

    mv_grid_id : :obj:`str`
        MV grid ID used in import of ding0 grid.

        .. ToDo: explain where MV grid IDs come from

    ding0_grid : file: :obj:`str` or :class:`ding0.core.NetworkDing0`
        This parameter defines how the MV and LV grid topology and necessary
        equipment, generator and load parameters are set up.
        If a str is provided it is assumed it points to a pickle file or
	a directory of csv files with Ding0 grid data. If an object of the type
        :class:`ding0.core.NetworkDing0` data will be used directly from this
        object.
        This will probably be removed when ding0 grids are in oedb.
    config_path : None or :obj:`str` or :obj:`dict`
        Path to the config directory. Options are:

        * None
          If `config_path` is None configs are loaded from the edisgo
          default config directory ($HOME$/.edisgo). If the directory
          does not exist it is created. If config files don't exist the
          default config files are copied into the directory.
        * :obj:`str`
          If `config_path` is a string configs will be loaded from the
          directory specified by `config_path`. If the directory
          does not exist it is created. If config files don't exist the
          default config files are copied into the directory.
        * :obj:`dict`
          A dictionary can be used to specify different paths to the
          different config files. The dictionary must have the following
          keys:

          * 'config_db_tables'
          * 'config_grid'
          * 'config_grid_expansion'
          * 'config_timeseries'

        Values of the dictionary are paths to the corresponding
        config file. In contrast to the other two options the directories
        and config files must exist and are not automatically created.

        Default: None.
    scenario_description : None or :obj:`str`
        Can be used to describe your scenario but is not used for anything
        else. Default: None.
    timeseries_generation_fluctuating : :obj:`str` or :pandas:`pandas.DataFrame<dataframe>`
        Parameter used to obtain time series for active power feed-in of
        fluctuating renewables wind and solar.
        Possible options are:

        * 'oedb'
          Time series for the year 2011 are obtained from the OpenEnergy
          DataBase.
        * :pandas:`pandas.DataFrame<dataframe>`
          DataFrame with time series, normalized with corresponding capacity.
          Time series can either be aggregated by technology type or by type
          and weather cell ID. In the first case columns of the DataFrame are
          'solar' and 'wind'; in the second case columns need to be a
          :pandas:`pandas.MultiIndex<multiindex>` with the first level
          containing the type and the second level the weather cell id.
          Index needs to be a :pandas:`pandas.DatetimeIndex<datetimeindex>`.

         .. ToDo: explain how to obtain weather cell id,

         .. ToDo: add link to explanation of weather cell id

    timeseries_generation_dispatchable : :pandas:`pandas.DataFrame<dataframe>`
        DataFrame with time series for active power of each (aggregated)
        type of dispatchable generator normalized with corresponding capacity.
        Index needs to be a :pandas:`pandas.DatetimeIndex<datetimeindex>`.
        Columns represent generator type:

        * 'gas'
        * 'coal'
        * 'biomass'
        * 'other'
        * ...

        Use 'other' if you don't want to explicitly provide every possible
        type.
    timeseries_load : :obj:`str` or :pandas:`pandas.DataFrame<dataframe>`
        Parameter used to obtain time series of active power of (cumulative)
        loads.
        Possible options are:

        * 'demandlib'
          Time series for the year specified in `timeindex` are
          generated using the oemof demandlib.
        * :pandas:`pandas.DataFrame<dataframe>`
          DataFrame with load time series of each (cumulative) type of load
          normalized with corresponding annual energy demand. Index needs to
          be a :pandas:`pandas.DatetimeIndex<datetimeindex>`.
          Columns represent load type:
          * 'residential'
          * 'retail'
          * 'industrial'
          * 'agricultural'

<<<<<<< HEAD
    timeseries_battery : None or :obj:`str` or :pandas:`pandas.Series<series>` or :obj:`dict`
        Parameter used to obtain time series of active power the battery
        storage(s) is/are charged (negative) or discharged (positive) with. Can
        either be a given time series or an operation strategy.
        Possible options are:

        * Time series
          Time series the storage will be charged and discharged with can be
          set directly by providing a :pandas:`pandas.Series<series>` with
          time series of active charge (negative) and discharge (positive)
          power, normalized with corresponding storage capacity. Index needs
          to be a :pandas:`pandas.DatetimeIndex<datetimeindex>`.
          In case of more than one storage provide a :obj:`dict` where each
          entry represents a storage. Keys of the dictionary have to match
          the keys of the `battery_parameters` dictionary, values must
          contain the corresponding time series as
          :pandas:`pandas.Series<series>`.
        * 'fifty-fifty'
          Storage operation depends on actual power of generators. If
          cumulative generation exceeds 50% of the nominal power, the storage
          will charge. Otherwise, the storage will discharge.

        Default: None.
    battery_parameters : None or :obj:`dict`
        Dictionary with storage parameters. Format must be as follows:

        .. code-block:: python

            {
                'nominal_capacity': <float>, # in kWh
                'soc_initial': <float>, # in kWh
                'efficiency_in': <float>, # in per unit 0..1
                'efficiency_out': <float>, # in per unit 0..1
                'standing_loss': <float> # in per unit 0..1
            }

        In case of more than one storage provide a :obj:`dict` where each
        entry represents a storage. Keys of the dictionary have to match
        the keys of the `timeseries_battery` dictionary, values must
        contain the corresponding parameters dictionary specified above.
    battery_position : None or :obj:`str` or :class:`~.grid.components.Station` or :class:`~.grid.components.BranchTee` or :obj:`dict`
        To position the storage a positioning strategy can be used or a
        node in the grid can be directly specified. Possible options are:

        * 'hvmv_substation_busbar'
          Places a storage unit directly at the HV/MV station's bus bar.
        * :class:`~.grid.components.Station` or :class:`~.grid.components.BranchTee`
          Specifies a node the storage should be connected to.

        In case of more than one storage provide a :obj:`dict` where each
        entry represents a storage. Keys of the dictionary have to match
        the keys of the `timeseries_battery` and `battery_parameters`
        dictionaries, values must contain the corresponding positioning
        strategy or node to connect the storage to.
    timeseries_curtailment : None or :pandas:`pandas.DataFrame<dataframe>`
        DataFrame with time series of curtailed power of wind and solar
        aggregates in kW.
        Time series can either be aggregated by technology type or by type
        and weather cell ID. In the first case columns of the DataFrame are
        'solar' and 'wind'; in the second case columns need to be a
        :pandas:`pandas.MultiIndex<multiindex>` with the first level
        containing the type and the second level the weather cell ids. See
        `timeseries_generation_fluctuating` parameter for further explanation
        of the weather cell ID. Index needs to be a
        :pandas:`pandas.DatetimeIndex<datetimeindex>`. Default: None.
    curtailment_methodology : None or :obj:`str`
        Specifies the methodology used to allocate the curtailment time
        series to single generators. Needs to be set when curtailment time
        series are given. Default: None.

        * 'curtail_all' : distribute the curtailed power to all the generators
          equally under the weather cell IDs or of types defined
          by the columns of `timeseries_curtailment`.
          See :py:mod:`edisgo.flex_opt.curtailment.curtail_all` for more details.
        * 'curtail_voltage': distribute the curtailed power to the generators
          based on the voltage at their nodes. Use the keyword argument
          `voltage_threshold_lower` to control the voltage below which no
          curtailment should be assigned. Here too the curtailed power
          is distributed differently depending on the input provided
          in the columns of `timeseries_curtailment`.
          See :py:mod:`edisgo.flex_opt.curtailment.curtail_voltage` for more details.

=======
>>>>>>> 95d0ce78
    generator_scenario : None or :obj:`str`
        If provided defines which scenario of future generator park to use
        and invokes import of these generators. Possible options are 'nep2035'
        and 'ego100'.

        .. ToDo: Add link to explanation of scenarios.

    timeindex : None or :pandas:`pandas.DatetimeIndex<datetimeindex>`
        Can be used to select time ranges of the feed-in and load time series
        that will be used in the power flow analysis. Also defines the year
        load time series are obtained for when choosing the 'demandlib' option
        to generate load time series.

    Attributes
    ----------
    network : :class:`~.grid.network.Network`
        The network is a container object holding all data.

    Examples
    --------
    Assuming you have the Ding0 `ding0_data.pkl` in CWD

    Create eDisGo Network object by loading Ding0 file

    >>> from edisgo.grid.network import EDisGo
    >>> edisgo = EDisGo(ding0_grid='ding0_data.pkl', mode='worst-case-feedin')

    Analyze hosting capacity for MV and LV grid level

    >>> edisgo.analyze()

    Print LV station secondary side voltage levels returned by PFA

    >>> lv_stations = edisgo.network.mv_grid.graph.nodes_by_attribute(
    >>>     'lv_station')
    >>> print(edisgo.network.results.v_res(lv_stations, 'lv'))

    """

    def __init__(self, **kwargs):

        # create network
        self.network = Network(
            generator_scenario=kwargs.get('generator_scenario', None),
            config_path=kwargs.get('config_path', None),
            scenario_description=kwargs.get('scenario_description', None))

        # load grid
        # ToDo: should at some point work with only MV grid ID
        self.import_from_ding0(kwargs.get('ding0_grid', None))

        # set up time series for feed-in and load
        # worst-case time series
        if kwargs.get('worst_case_analysis', None):
            self.network.timeseries = TimeSeriesControl(
                network=self.network,
                mode=kwargs.get('worst_case_analysis', None)).timeseries
        else:
            self.network.timeseries = TimeSeriesControl(
                network=self.network,
                timeseries_generation_fluctuating=kwargs.get(
                    'timeseries_generation_fluctuating', None),
                timeseries_generation_dispatchable=kwargs.get(
                    'timeseries_generation_dispatchable', None),
                timeseries_load=kwargs.get(
                    'timeseries_load', None),
                timeindex=kwargs.get('timeindex', None)).timeseries

        # import new generators
        if self.network.generator_scenario is not None:
            self.import_generators()

    def curtail(self, **kwargs):
        """
        Sets up curtailment time series.

        Curtailment time series are written into
        :class:`~.grid.network.TimeSeries`. See
        :class:`~.grid.network.CurtailmentControl` for more information on
        parameters and methodologies.

        """
        CurtailmentControl(edisgo_object=self, **kwargs)

    def import_from_ding0(self, ding0_grid, **kwargs):
        """Import grid data from DINGO

<<<<<<< HEAD
        Parameters
        -----------
        ding0_grid : :obj:`str` or :class:`ding0.core.NetworkDing0`
             If a string is provided it is checked whether it points to a
             pickle file or a directory with Ding0 grid data. In the case of
             a pickle file :func:`edisgo.data.import_data.import_from_ding0` is
             used to import the grid, in the case of a directory
             :func:`edisgo.data.import_data.import_from_csv` is used to import
             from csv files.
             If an object of the type :class:`ding0.core.NetworkDing0` is
             provided data will be used directly from this object.

        """
        if isinstance(ding0_grid, str):
            if os.path.isfile(ding0_grid):
                try:
                    import_from_ding0(file=ding0_grid, network=self.network)
                except:
                    raise RuntimeError(
                        "Couldn't import ding0 grid from pickle file.")
            elif os.path.isdir(ding0_grid):
                try:
                    sep = kwargs.get('sep', ',')
                    index_col = kwargs.get('index_col', 0)
                    import_from_csv(path=ding0_grid, network=self.network, sep=sep, index_col=index_col)
                except:
                    raise RuntimeError(
                        "Couldn't import ding0 grid from csv files.")
        elif isinstance(ding0_grid, GridDing0):
            try:
                import_from_ding0(file=ding0_grid, network=self.network)
            except:
                raise RuntimeError(
                    "Couldn't import ding0 grid from GridDing0.")
=======
        """
        import_from_ding0(file=file, network=self.network)
>>>>>>> 95d0ce78

    def import_generators(self, generator_scenario=None):
        """Import generators

        For details see
        :func:`edisgo.data.import_data.import_generators`

        """
        if generator_scenario:
            self.network.generator_scenario = generator_scenario
        data_source = 'oedb'
        import_generators(network=self.network, data_source=data_source)

    def analyze(self, mode=None, timesteps=None):
        """Analyzes the grid by power flow analysis

        Analyze the grid for violations of hosting capacity. Means, perform a
        power flow analysis and obtain voltages at nodes (load, generator,
        stations/transformers and branch tees) and active/reactive power at
        lines.

        The power flow analysis can currently only be performed for both grid
        levels MV and LV. See ToDos section for more information.

        A static `non-linear power flow analysis is performed using PyPSA
        <https://www.pypsa.org/doc/power_flow.html#full-non-linear-power-flow>`_.
        The high-voltage to medium-voltage transformer are not included in the
        analysis. The slack bus is defined at secondary side of these
        transformers assuming an ideal tap changer. Hence, potential
        overloading of the transformers is not studied here.

        Parameters
        ----------
        mode : str
            Allows to toggle between power flow analysis (PFA) on the whole
            grid topology (MV + LV), only MV or only LV. Defaults to None which
            equals power flow analysis for MV + LV which is the only
            implemented option at the moment. See ToDos section for
            more information.
        timesteps : :pandas:`pandas.DatetimeIndex<datetimeindex>` or :pandas:`pandas.Timestamp<timestamp>`
            Timesteps specifies for which time steps to conduct the power flow
            analysis. It defaults to None in which case the time steps in
            timeseries.timeindex (see :class:`~.grid.network.TimeSeries`) are
            used.

        Notes
        -----
        The current implementation always translates the grid topology
        representation to the PyPSA format and stores it to
        :attr:`self.network.pypsa`.

        ToDos
        ------
        The option to export only the edisgo MV grid (mode = 'mv') to conduct
        a power flow analysis is implemented in
        :func:`~.tools.pypsa_io.to_pypsa` but NotImplementedError is raised
        since the rest of edisgo does not handle this option yet. The analyze
        function will throw an error since
        :func:`~.tools.pypsa_io.process_pfa_results`
        does not handle aggregated loads and generators in the LV grids. Also,
        grid reinforcement, pypsa update of time series, and probably other
        functionalities do not work when only the MV grid is analysed.

        Further ToDos are:
        * explain how power plants are modeled, if possible use a link
        * explain where to find and adjust power flow analysis defining
        parameters

        See Also
        --------
        :func:`~.tools.pypsa_io.to_pypsa`
            Translator to PyPSA data format

        """
        if timesteps is None:
            timesteps = self.network.timeseries.timeindex
        # check if timesteps is array-like, otherwise convert to list
        if not hasattr(timesteps, "__len__"):
            timesteps = [timesteps]

        if self.network.pypsa is None:
            # Translate eDisGo grid topology representation to PyPSA format
            self.network.pypsa = pypsa_io.to_pypsa(
                self.network, mode, timesteps)
        else:
            if self.network.pypsa.edisgo_mode is not mode:
                # Translate eDisGo grid topology representation to PyPSA format
                self.network.pypsa = pypsa_io.to_pypsa(
                    self.network, mode, timesteps)

        # check if all timesteps are in pypsa.snapshots, if not update time
        # series
        if False in [True if _ in self.network.pypsa.snapshots else False
                     for _ in timesteps]:
            pypsa_io.update_pypsa_timeseries(self.network, timesteps=timesteps)
        # run power flow analysis
        pf_results = self.network.pypsa.pf(timesteps)

        if all(pf_results['converged']['0'].tolist()):
            pypsa_io.process_pfa_results(self.network, self.network.pypsa)
        else:
            raise ValueError("Power flow analysis did not converge.")

    def reinforce(self, **kwargs):
        """
        Reinforces the grid and calculates grid expansion costs.

        See :meth:`~.flex_opt.reinforce_grid` for more information.

        """
        return reinforce_grid(
            self, max_while_iterations=kwargs.get(
                'max_while_iterations', 10),
            copy_graph=kwargs.get('copy_graph', False),
            timesteps_pfa=kwargs.get('timesteps_pfa', None))

    def integrate_storage(self, **kwargs):
        """
        Integrates storage into grid.

        See :class:`~.grid.network.StorageControl` for more information.

        """
        StorageControl(network=self.network,
                       timeseries_battery=kwargs.get('timeseries_battery',
                                                     None),
                       battery_parameters=kwargs.get('battery_parameters',
                                                     None),
                       battery_position=kwargs.get('battery_position',
                                                   None))


class Network:
    """
    Used as container for all data related to a single
    :class:`~.grid.grids.MVGrid`.

    Parameters
    ----------
    scenario_description : :obj:`str`, optional
        Can be used to describe your scenario but is not used for anything
        else. Default: None.
    config_path : None or :obj:`str` or :obj:`dict`, optional
        See :class:`~.grid.network.Config` for further information.
        Default: None.
    metadata : :obj:`dict`
        Metadata of Network such as ?
    data_sources : :obj:`dict` of :obj:`str`
        Data Sources of grid, generators etc.
        Keys: 'grid', 'generators', ?
    mv_grid : :class:`~.grid.grids.MVGrid`
        Medium voltage (MV) grid
    generator_scenario : :obj:`str`
        Defines which scenario of future generator park to use.

    Attributes
    ----------
    results : :class:`~.grid.network.Results`
        Object with results from power flow analyses

    """

    def __init__(self, **kwargs):
        self._scenario_description = kwargs.get('scenario_description', None)
        self._config = Config(config_path=kwargs.get('config_path', None))
        self._equipment_data = self._load_equipment_data()
        self._metadata = kwargs.get('metadata', None)
        self._data_sources = kwargs.get('data_sources', {})
        self._generator_scenario = kwargs.get('generator_scenario', None)

        self._mv_grid = kwargs.get('mv_grid', None)
        self._pypsa = None
        self.results = Results()

        self._dingo_import_data = []

    def _load_equipment_data(self):
        """Load equipment data for transformers, cables etc.

        Returns
        -------
        :obj:`dict` of :pandas:`pandas.DataFrame<dataframe>`

        """

        package_path = edisgo.__path__[0]
        equipment_dir = self.config['system_dirs']['equipment_dir']

        data = {}
        equipment = {'mv': ['trafos', 'lines', 'cables'],
                     'lv': ['trafos', 'cables']}

        for voltage_level, eq_list in equipment.items():
            for i in eq_list:
                equipment_parameters = self.config['equipment'][
                    'equipment_{}_parameters_{}'.format(voltage_level, i)]
                data['{}_{}'.format(voltage_level, i)] = pd.read_csv(
                    os.path.join(package_path, equipment_dir,
                                 equipment_parameters),
                    comment='#', index_col='name',
                    delimiter=',', decimal='.')

        return data

    @property
    def id(self):
        """
        MV grid ID

        Returns
        --------
        :obj:`str`
            MV grid ID

        """
        return self._id

    @property
    def config(self):
        """
        eDisGo configuration data.

        Returns
        -------
        :obj:`collections.OrderedDict`
            Configuration data from config files.

        """
        return self._config

    @property
    def metadata(self):
        """
        Metadata of Network

        Returns
        --------
        :obj:`dict`
            Metadata of Network

        """
        return self._metadata

    @property
    def generator_scenario(self):
        """
        Defines which scenario of future generator park to use.

        Parameters
        ----------
        generator_scenario_name : :obj:`str`
            Name of scenario of future generator park

        Returns
        --------
        :obj:`str`
            Name of scenario of future generator park

        """
        return self._generator_scenario

    @generator_scenario.setter
    def generator_scenario(self, generator_scenario_name):
        self._generator_scenario = generator_scenario_name

    @property
    def scenario_description(self):
        """
        Used to describe your scenario but not used for anything else.

        Parameters
        ----------
        scenario_description : :obj:`str`
            Description of scenario

        Returns
        --------
        :obj:`str`
            Scenario name

        """
        return self._scenario_description

    @scenario_description.setter
    def scenario_description(self, scenario_description):
        self._scenario_description = scenario_description

    @property
    def equipment_data(self):
        """
        Technical data of electrical equipment such as lines and transformers

        Returns
        --------
        :obj:`dict` of :pandas:`pandas.DataFrame<dataframe>`
            Data of electrical equipment

        """
        return self._equipment_data

    @property
    def mv_grid(self):
        """
        Medium voltage (MV) grid

        Parameters
        ----------
        mv_grid : :class:`~.grid.grids.MVGrid`
            Medium voltage (MV) grid

        Returns
        --------
        :class:`~.grid.grids.MVGrid`
            Medium voltage (MV) grid

        """
        return self._mv_grid

    @mv_grid.setter
    def mv_grid(self, mv_grid):
        self._mv_grid = mv_grid

    @property
    def timeseries(self):
        """
        Object containing load and feed-in time series.

        Parameters
        ----------
        timeseries : :class:`~.grid.network.TimeSeries`
            Object containing load and feed-in time series.

        Returns
        --------
        :class:`~.grid.network.TimeSeries`
            Object containing load and feed-in time series.

        """
        return self._timeseries

    @timeseries.setter
    def timeseries(self, timeseries):
        self._timeseries = timeseries

    @property
    def data_sources(self):
        """
        Dictionary with data sources of grid, generators etc.

        Returns
        --------
        :obj:`dict` of :obj:`str`
            Data Sources of grid, generators etc.

        """
        return self._data_sources

    def set_data_source(self, key, data_source):
        """
        Set data source for key (e.g. 'grid')

        Parameters
        ----------
        key : :obj:`str`
            Specifies data
        data_source : :obj:`str`
            Specifies data source

        """
        self._data_sources[key] = data_source

    @property
    def dingo_import_data(self):
        """
        Temporary data from ding0 import needed for OEP generator update

        """
        return self._dingo_import_data

    @dingo_import_data.setter
    def dingo_import_data(self, dingo_data):
        self._dingo_import_data = dingo_data

    @property
    def pypsa(self):
        """
        PyPSA grid representation

        A grid topology representation based on
        :pandas:`pandas.DataFrame<dataframe>`. The overall container object of
        this data model, the :pypsa:`pypsa.Network<network>`,
        is assigned to this attribute.

        Parameters
        ----------
        pypsa : :pypsa:`pypsa.Network<network>`
            The `PyPSA network
            <https://www.pypsa.org/doc/components.html#network>`_ container.

        Returns
        -------
        :pypsa:`pypsa.Network<network>`
            PyPSA grid representation. The attribute `edisgo_mode` is added
            to specify if pypsa representation of the edisgo network
            was created for the whole grid topology (MV + LV), only MV or only
            LV. See parameter `mode` in
            :meth:`~.grid.network.EDisGo.analyze` for more information.

        """
        return self._pypsa

    @pypsa.setter
    def pypsa(self, pypsa):
        self._pypsa = pypsa

    @property
    def scenario(self):
        return self._scenario

    @scenario.setter
    def scenario(self, scenario):
        self._scenario = scenario

    def __repr__(self):
        return 'Network ' + str(self._id)


class Config:
    """
    Container for all configurations.

    Parameters
    -----------
    config_path : None or :obj:`str` or :obj:`dict`
        Path to the config directory. Options are:

        * None
          If `config_path` is None configs are loaded from the edisgo
          default config directory ($HOME$/.edisgo). If the directory
          does not exist it is created. If config files don't exist the
          default config files are copied into the directory.
        * :obj:`str`
          If `config_path` is a string configs will be loaded from the
          directory specified by `config_path`. If the directory
          does not exist it is created. If config files don't exist the
          default config files are copied into the directory.
        * :obj:`dict`
          A dictionary can be used to specify different paths to the
          different config files. The dictionary must have the following
          keys:
          * 'config_db_tables'
          * 'config_grid'
          * 'config_grid_expansion'
          * 'config_timeseries'

          Values of the dictionary are paths to the corresponding
          config file. In contrast to the other two options the directories
          and config files must exist and are not automatically created.

        Default: None.

    Notes
    -----
    The Config object can be used like a dictionary. See example on how to use
    it.

    Examples
    --------
    Create Config object from default config files

    >>> from edisgo.grid.network import Config
    >>> config = Config()

    Get reactive power factor for generators in the MV grid

    >>> config['reactive_power_factor']['mv_gen']

    """

    def __init__(self, **kwargs):
        self._data = self._load_config(kwargs.get('config_path', None))

    @staticmethod
    def _load_config(config_path=None):
        """
        Load config files.

        Parameters
        -----------
        config_path : None or :obj:`str` or dict
            See class definition for more information.

        Returns
        -------
        :obj:`collections.OrderedDict`
            eDisGo configuration data from config files.

        """

        config_files = ['config_db_tables', 'config_grid',
                        'config_grid_expansion', 'config_timeseries']

        # load configs
        if isinstance(config_path, dict):
            for conf in config_files:
                config.load_config(filename='{}.cfg'.format(conf),
                                   config_dir=config_path[conf],
                                   copy_default_config=False)
        else:
            for conf in config_files:
                config.load_config(filename='{}.cfg'.format(conf),
                                   config_dir=config_path)

        config_dict = config.cfg._sections

        # convert numeric values to float
        for sec, subsecs in config_dict.items():
            for subsec, val in subsecs.items():
                # try str -> float conversion
                try:
                    config_dict[sec][subsec] = float(val)
                except:
                    pass

        # convert to time object
        config_dict['demandlib']['day_start'] = datetime.datetime.strptime(
            config_dict['demandlib']['day_start'], "%H:%M")
        config_dict['demandlib']['day_start'] = datetime.time(
            config_dict['demandlib']['day_start'].hour,
            config_dict['demandlib']['day_start'].minute)
        config_dict['demandlib']['day_end'] = datetime.datetime.strptime(
            config_dict['demandlib']['day_end'], "%H:%M")
        config_dict['demandlib']['day_end'] = datetime.time(
            config_dict['demandlib']['day_end'].hour,
            config_dict['demandlib']['day_end'].minute)

        return config_dict

    def __getitem__(self, key1, key2=None):
        if key2 is None:
            try:
                return self._data[key1]
            except:
                raise KeyError(
                    "Config does not contain section {}.".format(key1))
        else:
            try:
                return self._data[key1][key2]
            except:
                raise KeyError("Config does not contain value for {} or "
                               "section {}.".format(key2, key1))

    def __setitem__(self, key, value):
        self._data[key] = value

    def __delitem__(self, key):
        del self._data[key]

    def __iter__(self):
        return iter(self._data)

    def __len__(self):
        return len(self._data)


class TimeSeriesControl:
    """
    Sets up TimeSeries Object.

    Parameters
    ----------
    network : :class:`~.grid.network.Network`
        The eDisGo data container
    mode : :obj:`str`, optional
        Mode must be set in case of worst-case analyses and can either be
        'worst-case' (both feed-in and load case), 'worst-case-feedin' (only
        feed-in case) or 'worst-case-load' (only load case). All other
        parameters except of `config-data` will be ignored. Default: None.
    timeseries_generation_fluctuating : :obj:`str` or :pandas:`pandas.DataFrame<dataframe>`, optional
        Parameter used to obtain time series for active power feed-in of
        fluctuating renewables wind and solar.
        Possible options are:

        * 'oedb'
          Time series for 2011 are obtained from the OpenEnergy DataBase.
          `mv_grid_id` and `scenario_description` have to be provided when
          choosing this option.
        * :pandas:`pandas.DataFrame<dataframe>`
          DataFrame with time series, normalized with corresponding capacity.
          Time series can either be aggregated by technology type or by type
          and weather cell ID. In the first case columns of the DataFrame are
          'solar' and 'wind'; in the second case columns need to be a
          :pandas:`pandas.MultiIndex<multiindex>` with the first level
          containing the type and the second level the weather cell ID.

        Default: None.
    timeseries_generation_dispatchable : :pandas:`pandas.DataFrame<dataframe>`, optional
        DataFrame with time series for active power of each (aggregated)
        type of dispatchable generator normalized with corresponding capacity.
        Columns represent generator type:

        * 'gas'
        * 'coal'
        * 'biomass'
        * 'other'
        * ...

        Use 'other' if you don't want to explicitly provide every possible
        type. Default: None.
    timeseries_load : :obj:`str` or :pandas:`pandas.DataFrame<dataframe>`, optional
        Parameter used to obtain time series of active power of (cumulative)
        loads.
        Possible options are:

        * 'demandlib'
          Time series are generated using the oemof demandlib.
        * :pandas:`pandas.DataFrame<dataframe>`
          DataFrame with load time series of each (cumulative) type of load
          normalized with corresponding annual energy demand.
          Columns represent load type:

          * 'residential'
          * 'retail'
          * 'industrial'
          * 'agricultural'

        Default: None.
    timeindex : :pandas:`pandas.DatetimeIndex<datetimeindex>`
        Can be used to define a time range for which to obtain load time series
        and feed-in time series of fluctuating renewables or to define time
        ranges of the given time series that will be used in the analysis.

    """

    def __init__(self, network, **kwargs):

        self.timeseries = TimeSeries(network=network)
        mode = kwargs.get('mode', None)
        config_data = network.config
        weather_cell_ids = network.mv_grid.weather_cells

        if mode:
            if mode == 'worst-case':
                modes = ['feedin_case', 'load_case']
            elif mode == 'worst-case-feedin' or mode == 'worst-case-load':
                modes = ['{}_case'.format(mode.split('-')[-1])]
            else:
                raise ValueError('{} is not a valid mode.'.format(mode))

            # set random timeindex
            self.timeseries._timeindex = pd.date_range(
                '1/1/1970', periods=len(modes), freq='H')
            self._worst_case_generation(config_data['worst_case_scale_factor'],
                                        modes)
            self._worst_case_load(config_data['worst_case_scale_factor'],
                                  config_data['peakload_consumption_ratio'],
                                  modes)

        else:
            # feed-in time series of fluctuating renewables
            ts = kwargs.get('timeseries_generation_fluctuating', None)
            if isinstance(ts, pd.DataFrame):
                self.timeseries.generation_fluctuating = ts
            elif isinstance(ts, str) and ts == 'oedb':
                self.timeseries.generation_fluctuating = \
                    import_feedin_timeseries(config_data,
                                             weather_cell_ids)
            else:
                raise ValueError('Your input for '
                                 '"timeseries_generation_fluctuating" is not '
                                 'valid.'.format(mode))
            # feed-in time series for dispatchable generators
            ts = kwargs.get('timeseries_generation_dispatchable', None)
            if isinstance(ts, pd.DataFrame):
                self.timeseries.generation_dispatchable = ts
            else:
                raise ValueError('Your input for '
                                 '"timeseries_generation_dispatchable" is not '
                                 'valid.'.format(mode))
            # set time index
            if kwargs.get('timeindex', None) is not None:
                self.timeseries._timeindex = kwargs.get('timeindex')
            else:
                self.timeseries._timeindex = \
                    self.timeseries._generation_fluctuating.index
            # load time series
            ts = kwargs.get('timeseries_load', None)
            if isinstance(ts, pd.DataFrame):
                self.timeseries.load = ts
            elif ts == 'demandlib':
                self.timeseries.load = import_load_timeseries(
                    config_data, ts, year=self.timeseries.timeindex[0].year)
            else:
                raise ValueError('Your input for "timeseries_load" is not '
                                 'valid.'.format(mode))

            # check if time series for the set time index can be obtained
            self._check_timeindex()

    def _check_timeindex(self):
        """
        Check function to check if all feed-in and load time series contain
        values for the specified time index.

        """
        try:
            self.timeseries.generation_fluctuating
            self.timeseries.generation_dispatchable
            self.timeseries.load
        except:
            message = 'Time index of feed-in and load time series does ' \
                      'not match.'
            logging.error(message)
            raise KeyError(message)

    def _worst_case_generation(self, worst_case_scale_factors, modes):
        """
        Define worst case generation time series for fluctuating and
        dispatchable generators.

        Parameters
        ----------
        worst_case_scale_factors : dict
            Scale factors defined in config file 'config_timeseries.cfg'.
            Scale factors describe actual power to nominal power ratio of in
            worst-case scenarios.
        modes : list
            List with worst-cases to generate time series for. Can be
            'feedin_case', 'load_case' or both.

        """

        self.timeseries.generation_fluctuating = pd.DataFrame(
            {'solar': [worst_case_scale_factors[
                           '{}_feedin_pv'.format(mode)] for mode in modes],
             'wind': [worst_case_scale_factors[
                          '{}_feedin_other'.format(mode)] for mode in modes]},
            index=self.timeseries.timeindex)

        self.timeseries.generation_dispatchable = pd.DataFrame(
            {'other': [worst_case_scale_factors[
                          '{}_feedin_other'.format(mode)] for mode in modes]},
            index=self.timeseries.timeindex)

    def _worst_case_load(self, worst_case_scale_factors,
                         peakload_consumption_ratio, modes):
        """
        Define worst case load time series for each sector.

        Parameters
        ----------
        worst_case_scale_factors : dict
            Scale factors defined in config file 'config_timeseries.cfg'.
            Scale factors describe actual power to nominal power ratio of in
            worst-case scenarios.
        peakload_consumption_ratio : dict
            Ratios of peak load to annual consumption per sector, defined in
            config file 'config_timeseries.cfg'
        modes : list
            List with worst-cases to generate time series for. Can be
            'feedin_case', 'load_case' or both.

        """

        sectors = ['residential', 'retail', 'industrial', 'agricultural']
        lv_power_scaling = np.array(
            [worst_case_scale_factors['lv_{}_load'.format(mode)]
             for mode in modes])
        mv_power_scaling = np.array(
            [worst_case_scale_factors['mv_{}_load'.format(mode)]
             for mode in modes])

        lv = {(sector, 'lv'): peakload_consumption_ratio[sector] *
                              lv_power_scaling
              for sector in sectors}
        mv = {(sector, 'mv'): peakload_consumption_ratio[sector] *
                              mv_power_scaling
              for sector in sectors}
        self.timeseries.load = pd.DataFrame({**lv, **mv},
                                            index=self.timeseries.timeindex)


class CurtailmentControl:
    """
    Sets up curtailment time series for solar and wind generators.

    Parameters
    ----------
    edisgo_object : :class:`edisgo.EDisGo`
        The parent EDisGo object that this instance is a part of.
    curtailment_methodology : :obj:`str`
        Mode defines the curtailment strategy. Possible options are:

        * 'curtail_all'
          The curtailment that has to be met in each time step is allocated
          equally to all generators depending on their share of total
          feed-in in that time step. For more information see
          :meth:`edisgo.flex_opt.curtailment.curtail_all()`.
        * 'curtail_voltage'
          The curtailment that has to be met in each time step is allocated
          based on the voltages at the generator connection points and a
          defined voltage threshold. Generators at higher voltages
          are curtailed more. The default voltage threshold is 1.0 but
          can be changed by providing the argument 'voltage_threshold'. For
          more information see
          :meth:`edisgo.flex_opt.curtailment.curtail_voltage()`.

    timeseries_curtailment : :pandas:`pandas.Series<series>` or :pandas:`pandas.DataFrame<dataframe>`, optional
        Series or DataFrame containing the curtailment time series in kW. Index
        needs to be a :pandas:`pandas.DatetimeIndex<datetimeindex>`.
        Provide a Series if the curtailment time series applies to wind and
        solar generators. Provide a DataFrame if the curtailment time series
        applies to a specific technology and/or weather cell. In the first case
        columns of the DataFrame are e.g. 'solar' and 'wind'; in the second
        case columns need to be a :pandas:`pandas.MultiIndex<multiindex>` with
        the first level containing the type and the second level the weather
        cell ID.
        Curtailment time series cannot be more specific than the feed-in time
        series (e.g. if feed-in is given by technology curtailment cannot be
        given by technology and weather cell).
        Default: None.

    Attributes
    ----------

    mode : :obj:`str`
        Contains the string given by the `curtailment_methodology`
        keyword argument.
    curtailment_ts : :pandas:`pandas.Series<series>` or :pandas:`pandas.DataFrame<dataframe>`,
        Contains the *total_curtailment_ts* input object
    capacities : :pandas:`pandas.Series<series>`
        This is a series containing the nominal capacities of every single
        generator in the MV grid and the underlying LV grids. The series has a
        MultiIndex index with the following levels:

        * generator : :class:`edisgo.grid.components.GeneratorFluctuating`,
          essentially all the generator objects in the MV grid and the LV grid
        * gen_repr : :obj:`str`
          the repr strings of the generator objects from above
        * type : :obj:`str`
          the type of the generator object e.g. 'solar' or 'wind'
        * weather_cell_id : :obj:`int`
          the weather_cell_id that the generator object belongs to.
    feedin : :pandas:`pandas.DataFrame<dataframe>`
        This is a dataframe that is essentially a multiplication of the feedin timeseries
        obtained from the parameter `timeseries_generation_fluctuating` in :class:`edisgo.grid.network.EDisGo`
        and the *capacities* attribute above. Upon multiplication, this dataframe's
        columns come from the indexes of *capacities* and the dataframe's index comes
        from the `timeseries_generation_fluctuating`'s Datetimeindex. This dataframe
        is further passed on to the curtailment methodology functions.
    """

    def __init__(self, edisgo_object, **kwargs):

        self.mode = kwargs.get('curtailment_methodology', None)
        self.curtailment_ts = kwargs.get('timeseries_curtailment', None)

        if self.curtailment_ts is not None:
            self._check_timeindex(edisgo_object.network)

        # get generation fluctuating time series
        gen_fluct_ts = edisgo_object.network.timeseries.generation_fluctuating.copy()

        # get aggregated capacities by technology and weather cell id
        self.capacities = get_gen_info(edisgo_object.network, 'mvlv')
        self.capacities = self.capacities.loc[(self.capacities.type == 'solar') | (self.capacities.type == 'wind')]
        self.capacities = self.capacities.reset_index()
        self.capacities.set_index(['generator', 'gen_repr', 'type', 'weather_cell_id'], inplace=True)
        self.capacities = self.capacities.loc[:, 'nominal_capacity']

        # calculate absolute feed-in timeseries including technology and weather cell id
        self.feedin = pd.DataFrame(self.capacities).T
        self.feedin = self.feedin.append([self.feedin] * (gen_fluct_ts.index.size - 1),
                                         ignore_index=True)
        self.feedin.index = gen_fluct_ts.index.copy()
        self.feedin.columns = self.feedin.columns.remove_unused_levels()

        # multiply feedin per type/weather cell id or both to capacities
        # this is a workaround for pandas currently not allowing multiindex dataframes
        # to be multiplied  and broadcast on two levels (type and weather_cell_id)
        for x in self.feedin.columns.levels[0]:
            try:
                self.feedin.loc[:, (x, str(x), x.type, x.weather_cell_id)] = \
                    self.feedin.loc[:, (x, str(x), x.type, x.weather_cell_id)] * \
                    gen_fluct_ts.loc[:, (x.type, x.weather_cell_id)]
            except AttributeError:
                # when either weather_cell_id or type attribute is missing
                # meaning this could be a Generator Object instead of a Generator Fluctuating
                if type(x) == edisgo.grid.components.GeneratorFluctuating:
                    message = "One or both of the attributes, \'type\' or \'weather_cell_id\'" +\
                              "of the {} object is missing even though ".format(x) +\
                              "its a GeneratorFluctuating Object."
                    logging.warning(message)
                    #raise Warning(message)
                else:
                    message = "Generator Object found instead of GeneratorFluctuating Object " +\
                              "in {}".format(x)
                    logging.warning(message)
                    #raise Warning(message)
                pass
            except KeyError:
                # when one of the keys are missing in either the feedin or the capacities
                message = "One of the keys of {} are absent in either the feedin or the".format(x) +\
                          " generator fluctuating timeseries  object is missing"
                logging.warning(message)
                #raise Warning(message)
                pass

        # get mode of curtailment and the arguments necessary
        if self.mode == 'curtail_all':
            curtail_function = curtailment.curtail_all
        elif self.mode == 'curtail_voltage':
            curtail_function = curtailment.curtail_voltage
        else:
            raise ValueError('{} is not a valid mode.'.format(self.mode))

        # perform the mode of curtailment with some relevant checks
        # as to what the inputs are
        if isinstance(self.curtailment_ts, pd.Series):
            curtail_function(self.feedin,
                             self.curtailment_ts,
                             edisgo_object,
                             **kwargs)
        elif isinstance(self.curtailment_ts, pd.DataFrame):
            if isinstance(self.curtailment_ts.columns, pd.MultiIndex):
                col_tuple_list = self.curtailment_ts.columns.tolist()
                for col_slice in col_tuple_list:
                    feedin_slice = self.feedin.loc[:, (slice(None),
                                                       slice(None),
                                                       col_slice[0],
                                                       col_slice[1])]
                    feedin_slice.columns = feedin_slice.columns.remove_unused_levels()
                    if feedin_slice.size > 0:
                        curtail_function(feedin_slice,
                                         self.curtailment_ts[col_slice],
                                         edisgo_object,
                                         **kwargs)
                    else:
                        message = "In this grid there seems to be no feedin time series" +\
                            " or generators corresponding to the combination of {}".format(col_slice)
                        logging.warning(message)
            else:
                # when there is no multi-index then we assume that this is only
                # curtailed through technology or with weather cell id only
                if self.curtailment_ts.columns.dtype == object:
                    # this is when technology is given as strings
                    for tech in self.curtailment_ts.columns:
                        curtail_function(self.feedin.loc[:, (slice(None),
                                                             slice(None),
                                                             tech,
                                                             slice(None))],
                                         self.curtailment_ts[tech],
                                         edisgo_object,
                                         **kwargs)
                elif self.curtailment_ts.columns.dtype == int:
                    # this is when weather_cell_id is given as strings
                    for w_id in self.curtailment_ts.columns:
                        curtail_function(self.feedin.loc[:, (slice(None),
                                                             slice(None),
                                                             slice(None),
                                                             w_id)],
                                         self.curtailment_ts[w_id],
                                         edisgo_object,
                                         **kwargs)
                else:
                    message = 'Unallowed type {} of provided curtailment time ' \
                              'series labels. Must either be string (like \'solar\') or ' \
                              'integer (like w_id 933).'.format(type(self.curtailment_ts))
                    logging.error(message)
                    raise TypeError(message)
        else:
            message = 'Unallowed type {} of provided curtailment time ' \
                      'series. Must either be pandas.Series or ' \
                      'pandas.DataFrame.'.format(type(self.curtailment_ts))
            logging.error(message)
            raise TypeError(message)

        # update generator time series in pypsa network
        if edisgo_object.network.pypsa is not None:
            pypsa_io.update_pypsa_generator_timeseries(edisgo_object.network)

        # check if curtailment exceeds feed-in
        self._check_curtailment(edisgo_object.network)

    def _check_timeindex(self, network):
        """
        Raises an error if time index of curtailment time series does not
        comply with the time index of load and feed-in time series.

        Parameters
        -----------
        curtailment_ts : :pandas:`pandas.Series<series>` or :pandas:`pandas.DataFrame<dataframe>`
            See parameter `total_curtailment_ts` in class definition for more
            information.

        """

        try:
            self.curtailment_ts.loc[network.timeseries.timeindex]
        except:
            message = 'Time index of curtailment time series does not match ' \
                      'with load and feed-in time series.'
            logging.error(message)
            raise KeyError(message)

    def _check_curtailment(self, network):
        """
        Raises an error if the curtailment at any time step exceeds the
        feed-in at that time.

        Parameters
        -----------
        feedin : :pandas:`pandas.DataFrame<dataframe>`
            DataFrame with feed-in time series in kW. The DataFrame needs to have
            the same columns as the curtailment DataFrame.
        network : :class:`~.grid.network.Network`

        """

        feedin_ts_compare = self.feedin.copy()
        for r in range(len(feedin_ts_compare.columns.levels)-1):
            feedin_ts_compare.columns = feedin_ts_compare.columns.droplevel(1)
        # need an if condition to remove the weather_cell_id level too

        if not ((feedin_ts_compare.loc[
                 :, network.timeseries.curtailment.columns] -
                     network.timeseries.curtailment) > -1e-3).all().all():
            message = 'Curtailment exceeds feed-in.'
            logging.error(message)
            raise TypeError(message)


class StorageControl:
    """
    Integrates storages into the grid.

    Parameters
    ----------
    network : :class:`~.grid.network.Network`
    timeseries_battery : :obj:`str` or :pandas:`pandas.Series<series>` or :obj:`dict`
        Parameter used to obtain time series of active power the battery
        storage(s) is/are charged (negative) or discharged (positive) with. Can
        either be a given time series or an operation strategy.
        Possible options are:

        * Time series
          Time series the storage will be charged and discharged with can be
          set directly by providing a :pandas:`pandas.Series<series>` with
          time series of active charge (negative) and discharge (positive)
          power, normalized with corresponding storage capacity. Index needs
          to be a :pandas:`pandas.DatetimeIndex<datetimeindex>`.
          In case of more than one storage provide a :obj:`dict` where each
          entry represents a storage. Keys of the dictionary have to match
          the keys of the `battery_parameters dictionary`, values must
          contain the corresponding time series as
          :pandas:`pandas.Series<series>`.
        * 'fifty-fifty'
          Storage operation depends on actual power of generators. If
          cumulative generation exceeds 50% of the nominal power, the storage
          will charge. Otherwise, the storage will discharge.

        Default: None.
    battery_parameters : :obj:`dict`
        Dictionary with storage parameters. Format must be as follows:

        .. code-block:: python

            {
                'nominal_capacity': <float>, # in kWh
                'soc_initial': <float>, # in kWh
                'efficiency_in': <float>, # in per unit 0..1
                'efficiency_out': <float>, # in per unit 0..1
                'standing_loss': <float> # in per unit 0..1
            }

        In case of more than one storage provide a :obj:`dict` where each
        entry represents a storage. Keys of the dictionary have to match
        the keys of the `timeseries_battery` dictionary, values must
        contain the corresponding parameters dictionary specified above.
    battery_position : None or :obj:`str` or :class:`~.grid.components.Station` or :class:`~.grid.components.BranchTee` or :obj:`dict`
        To position the storage a positioning strategy can be used or a
        node in the grid can be directly specified. Possible options are:

        * 'hvmv_substation_busbar'
          Places a storage unit directly at the HV/MV station's bus bar.
        * :class:`~.grid.components.Station` or :class:`~.grid.components.BranchTee`
          Specifies a node the storage should be connected to.

        In case of more than one storage provide a :obj:`dict` where each
        entry represents a storage. Keys of the dictionary have to match
        the keys of the `timeseries_battery` and `battery_parameters`
        dictionaries, values must contain the corresponding positioning
        strategy or node to connect the storage to.

    """

    def __init__(self, network, timeseries_battery, battery_parameters,
                 battery_position):

        self.network = network

        if isinstance(timeseries_battery, dict):
            for storage, ts in timeseries_battery.items():
                try:
                    params = battery_parameters[storage]
                    position = battery_position[storage]
                except KeyError:
                    message = 'Please provide storage parameters or ' \
                              'position for storage {}.'.format(storage)
                    logging.error(message)
                    raise KeyError(message)
                self._integrate_storage(ts, params, position)
        else:
            self._integrate_storage(timeseries_battery, battery_parameters,
                                    battery_position)

    def _integrate_storage(self, timeseries, params, position):
        """
        Integrate storage units in the grid and specify its operational mode.

        Parameters
        ----------
        timeseries : :obj:`str` or :pandas:`pandas.Series<series>`
            Parameter used to obtain time series of active power the battery
            storage is charged (negative) or discharged (positive) with. Can
            either be a given time series or an operation strategy. See class
            definition for more information
        params : :obj:`dict`
            Dictionary with storage parameters for one storage. See class
            definition for more information on what parameters must be
            provided.
        position : :obj:`str` or :class:`~.grid.components.Station` or :class:`~.grid.components.BranchTee`
            Parameter used to place the storage. See class definition for more
            information.

        """
        # place storage
        if position == 'hvmv_substation_busbar':
            storage = storage_integration.storage_at_hvmv_substation(
                self.network.mv_grid, params)
        elif isinstance(position, Station) or isinstance(position, BranchTee):
            storage = storage_integration.set_up_storage(
                params, position)
            storage_integration.connect_storage(storage, position)
        else:
            message = 'Provided battery position option {} is not ' \
                      'valid.'.format(timeseries)
            logging.error(message)
            raise KeyError(message)

        # implement operation strategy
        if isinstance(timeseries, pd.Series):
            # ToDo: Eingabe von Blindleistung auch ermöglichen?
            timeseries = pd.DataFrame(data={'p': timeseries,
                                            'q': [0] * len(timeseries)},
                                      index=timeseries.index)
            self._check_timeindex(timeseries)
            storage.timeseries = timeseries
        elif timeseries == 'fifty-fifty':
            storage_operation.fifty_fifty(storage)
        else:
            message = 'Provided battery timeseries option {} is not ' \
                      'valid.'.format(timeseries)
            logging.error(message)
            raise KeyError(message)

    def _check_timeindex(self, timeseries):
        """
        Raises an error if time index of battery time series does not
        comply with the time index of load and feed-in time series.

        Parameters
        -----------
        timeseries : :pandas:`pandas.DataFrame<dataframe>`
            DataFrame containing active power the storage is charged (negative)
            and discharged (positive) with in kW in column 'p' and
            reactive power in kVA in column 'q'.

        """
        try:
            timeseries.loc[self.network.timeseries.timeindex]
        except:
            message = 'Time index of battery time series does not match ' \
                      'with load and feed-in time series.'
            logging.error(message)
            raise KeyError(message)


class TimeSeries:
    """
    Defines time series for all loads and generators in network (if set).

    Contains time series for loads (sector-specific), generators
    (technology-specific), and curtailment (technology-specific).

    Attributes
    ----------
    generation_fluctuating : :pandas:`pandas.DataFrame<dataframe>`, optional
        DataFrame with active power feed-in time series for fluctuating
        renewables solar and wind, normalized with corresponding capacity.
        Time series can either be aggregated by technology type or by type
        and weather cell ID. In the first case columns of the DataFrame are
        'solar' and 'wind'; in the second case columns need to be a
        :pandas:`pandas.MultiIndex<multiindex>` with the first level
        containing the type and the second level the weather cell ID.
        Default: None.
    generation_dispatchable : :pandas:`pandas.DataFrame<dataframe>`, optional
        DataFrame with time series for active power of each (aggregated)
        type of dispatchable generator normalized with corresponding capacity.
        Columns represent generator type:

        * 'gas'
        * 'coal'
        * 'biomass'
        * 'other'
        * ...

        Use 'other' if you don't want to explicitly provide every possible
        type. Default: None.
    load : :pandas:`pandas.DataFrame<dataframe>`, optional
        DataFrame with active power of load time series of each (cumulative)
        type of load, normalized with corresponding annual energy demand.
        Columns represent load type:

        * 'residential'
        * 'retail'
        * 'industrial'
        * 'agricultural'

         Default: None.
    curtailment : :pandas:`pandas.DataFrame<dataframe>` or List, optional
        In the case curtailment is applied to all fluctuating renewables
        this needs to be a DataFrame with active power curtailment time series.
        Time series can either be aggregated by technology type or by type
        and weather cell ID. In the first case columns of the DataFrame are
        'solar' and 'wind'; in the second case columns need to be a
        :pandas:`pandas.MultiIndex<multiindex>` with the first level
        containing the type and the second level the weather cell ID.
        In the case curtailment is only applied to specific generators, this
        parameter needs to be a list of all generators that are curtailed.
        Default: None.
    timeindex : :pandas:`pandas.DatetimeIndex<datetimeindex>`, optional
        Can be used to define a time range for which to obtain the provided
        time series and run power flow analysis. Default: None.

    See also
    --------
    edisgo.grid.components.Generator : Usage details of :meth:`_generation`
    edisgo.grid.components.Load : Usage details of :meth:`_load`

    """

    def __init__(self, network, **kwargs):
        self.network = network
        self._generation_dispatchable = kwargs.get('generation_dispatchable',
                                                   None)
        self._generation_fluctuating = kwargs.get('generation_fluctuating',
                                                  None)
        self._load = kwargs.get('load', None)
        self._curtailment = kwargs.get('curtailment', None)
        self._timeindex = kwargs.get('timeindex', None)
        self._timesteps_load_feedin_case = None

    @property
    def generation_dispatchable(self):
        """
        Get generation time series of dispatchable generators (only active
        power)

        Returns
        -------
        :pandas:`pandas.DataFrame<dataframe>`
            See class definition for details.
        """
        try:
            return self._generation_dispatchable.loc[[self.timeindex], :]
        except:
            return self._generation_dispatchable.loc[self.timeindex, :]

    @generation_dispatchable.setter
    def generation_dispatchable(self, generation_dispatchable_timeseries):
        self._generation_dispatchable = generation_dispatchable_timeseries

    @property
    def generation_fluctuating(self):
        """
        Get generation time series of fluctuating renewables (only active
        power)

        Returns
        -------
        :pandas:`pandas.DataFrame<dataframe>`
            See class definition for details.

        """
        try:
            return self._generation_fluctuating.loc[[self.timeindex], :]
        except:
            return self._generation_fluctuating.loc[self.timeindex, :]

    @generation_fluctuating.setter
    def generation_fluctuating(self, generation_fluc_timeseries):
        self._generation_fluctuating = generation_fluc_timeseries

    @property
    def load(self):
        """
        Get load timeseries (only active power)

        Returns
        -------
        dict or :pandas:`pandas.DataFrame<dataframe>`
            See class definition for details.

        """
        try:
            return self._load.loc[[self.timeindex], :]
        except:
            return self._load.loc[self.timeindex, :]

    @load.setter
    def load(self, load_timeseries):
        self._load = load_timeseries

    @property
    def timeindex(self):
        """
        Parameters
        ----------
        time_range : :pandas:`pandas.DatetimeIndex<datetimeindex>`
            Time range of power flow analysis

        Returns
        -------
        :pandas:`pandas.DatetimeIndex<datetimeindex>`
            See class definition for details.

        """
        return self._timeindex

    @property
    def curtailment(self):
        """
        Get curtailment time series of dispatchable generators (only active
        power)

        Parameters
        ----------
        curtailment : list or :pandas:`pandas.DataFrame<dataframe>`
            See class definition for details.

        Returns
        -------
        :pandas:`pandas.DataFrame<dataframe>`
            In the case curtailment is applied to all solar and wind generators
            curtailment time series either aggregated by technology type or by
            type and weather cell ID are returnded. In the first case columns
            of the DataFrame are 'solar' and 'wind'; in the second case columns
            need to be a :pandas:`pandas.MultiIndex<multiindex>` with the
            first level containing the type and the second level the weather
            cell ID.
            In the case curtailment is only applied to specific generators,
            curtailment time series of all curtailed generators, specified in
            by the column name are returned.

        """
        if self._curtailment is not None:
            if isinstance(self._curtailment, pd.DataFrame):
                try:
                    return self._curtailment.loc[[self.timeindex], :]
                except:
                    return self._curtailment.loc[self.timeindex, :]
            elif isinstance(self._curtailment, list):
                try:
                    curtailment = pd.DataFrame()
                    for gen in self._curtailment:
                        curtailment[gen] = gen.curtailment
                    return curtailment
                except:
                    raise
        else:
            return None

    @curtailment.setter
    def curtailment(self, curtailment):
        self._curtailment = curtailment

    @property
    def timesteps_load_feedin_case(self):
        """
        Contains residual load and information on feed-in and load case.

        Residual load is calculated from total (load - generation) in the grid.
        Grid losses are not considered.

        Feed-in and load case are identified based on the
        generation and load time series and defined as follows:

        1. Load case: positive (load - generation) at HV/MV substation
        2. Feed-in case: negative (load - generation) at HV/MV substation

        See also :func:`~.tools.tools.assign_load_feedin_case`.

        Parameters
        -----------
        timeseries_load_feedin_case : :pandas:`pandas.DataFrame<dataframe>`
            Dataframe with information on whether time step is handled as load
            case ('load_case') or feed-in case ('feedin_case') for each time
            step in :py:attr:`~timeindex`. Index of the series is the
            :py:attr:`~timeindex`.

        Returns
        -------
        :pandas:`pandas.Series<series>`
            Series with information on whether time step is handled as load
            case ('load_case') or feed-in case ('feedin_case') for each time
            step in :py:attr:`~timeindex`.
            Index of the dataframe is :py:attr:`~timeindex`. Columns of the
            dataframe are 'residual_load' with (load - generation) in kW at
            HV/MV substation and 'case' with 'load_case' for positive residual
            load and 'feedin_case' for negative residual load.

        """
        if self._timesteps_load_feedin_case is None:
            tools.assign_load_feedin_case(self.network)
        return self._timesteps_load_feedin_case

    @timesteps_load_feedin_case.setter
    def timesteps_load_feedin_case(self, timeseries_load_feedin_case):
        self._timesteps_load_feedin_case = timeseries_load_feedin_case


class ETraGoSpecs:
    """Defines an eTraGo object used in project open_eGo

    Contains specifications which are to be fulfilled at transition point
    (superior HV-MV substation) for a specific scenario.

    Parameters
    ----------
    battery_capacity: :obj:`float`, optional
        Capacity of virtual battery at Transition Point in kWh.
    battery_active_power : :pandas:`pandas.Series<series>`, optional
        Time series of active power the (virtual) battery (at Transition Point)
        is charged (negative) or discharged (positive) with in kW.
    conv_dispatch : :pandas:`pandas.DataFrame<dataframe>`, optional
        Time series of active power for each (aggregated) type of flexible
        generators normalized with corresponding capacity.
        Columns represent generator type:

        * 'gas'
        * 'coal'
        * 'biomass'
        * ...

    ren_dispatch : :pandas:`pandas.DataFrame<dataframe>`, optional
        Time series of active power of wind and solar aggregates,
        normalized with corresponding capacity.
        Columns represent ren_id (see _renewables):

        * '0'
        * '1'
        * ...

    curtailment : :pandas:`pandas.DataFrame<dataframe>`, optional
        Time series of curtailed power for wind and solar aggregates,
        normalized with corresponding capacity.
        Columns represent ren_id (see _renewables):

        * '0'
        * '1'
        * ...

    renewables : :pandas:`pandas.DataFrame<dataframe>`, optional
        Dataframe containing `ren_id` specifying type (wind or solar) and
        weather cell ID.
        Columns are:

        * 'name' (type, e.g. 'solar')
        * 'w_id' (weather cell ID)
        * 'ren_id'

    ding0_grid : file: :obj:`str` or :class:`ding0.core.NetworkDing0`
        If a str is provided it is assumed it points to a pickle with Ding0
        grid data. This file will be read. If an object of the type
        :class:`ding0.core.NetworkDing0` data will be used directly from this
        object.

    Notes
    ------
    What has changed to before:

    * ding0_grid has to be provided here

    """

    def __init__(self, **kwargs):

        # get feed-in time series of renewables
        timeseries_generation_fluc = self._get_feedin_fluctuating(
            ren_dispatch=kwargs.get('ren_dispatch', None),
            curtailment=kwargs.get('curtailment', None),
            renewables=kwargs.get('renewables', None))
        timeseries_generation_disp = kwargs.get('conv_dispatch', None)

        # set up EDisGo object
        self.edisgo = EDisGo(
            ding0_grid=kwargs.get('ding0_grid', None),
            timeseries_generation_fluctuating=timeseries_generation_fluc,
            timeseries_generation_dispatchable=timeseries_generation_disp,
            timeseries_load='demandlib',
            timeindex=timeseries_generation_disp.index)

        if kwargs.get('curtailment', None) is not None:
            # get curtailment time series in kW and hand it over to EDisGo
            timeseries_curtailment = self._get_curtailment(
                curtailment=kwargs.get('curtailment', None),
                renewables=kwargs.get('renewables', None))
            self.edisgo.curtail(curtailment_methodology='curtail_all',
                                timeseries_curtailment=timeseries_curtailment)

        if kwargs.get('battery_active_power', None) is not None:
            # integrate storage
            battery_params = {
                'nominal_capacity': kwargs.get('battery_capacity', None),
                'soc_initial': 0.0,
                'efficiency_in': 1.0,
                'efficiency_out': 1.0,
                'standing_loss': 0.0}
            self.edisgo.integrate_storage(
                timeseries_battery=kwargs.get('battery_active_power', None),
                battery_parameters=battery_params,
                battery_position='hvmv_substation_busbar')

    def _get_feedin_fluctuating(self, ren_dispatch, curtailment, renewables):
        # get feed-in without curtailment
        if curtailment is not None:
            feedin = ren_dispatch + curtailment
        else:
            feedin = ren_dispatch
        # change column names
        new_columns = [
            (renewables[renewables.ren_id == col].name.iloc[0],
             renewables[renewables.ren_id == col].w_id.iloc[0])
            for col in feedin.columns]
        feedin.columns = pd.MultiIndex.from_tuples(new_columns)
        # aggregate wind and solar time series until generators get a weather
        # ID
        return feedin

    def _get_curtailment(self, curtailment, renewables):

        # get installed capacities of wind and solar generators
        # ToDo: Differentiate by weather cell ID once generators have one
        gens = list(self.edisgo.network.mv_grid.graph.nodes_by_attribute(
            'generator'))
        for lv_grid in self.edisgo.network.mv_grid.lv_grids:
            gens.extend(list(lv_grid.graph.nodes_by_attribute('generator')))
        dict_capacities = {'solar': 0, 'wind': 0}
        for gen in gens:
            if gen.type in ['solar', 'wind']:
                dict_capacities[gen.type] = gen.nominal_capacity

        # change column names of curtailment DataFrame to
        new_columns = [
            (renewables[renewables.ren_id == col].name.iloc[0],
             renewables[renewables.ren_id == col].w_id.iloc[0])
            for col in curtailment.columns]
        curtailment.columns = pd.MultiIndex.from_tuples(new_columns)
        # aggregate wind and solar time series until generators get a weather
        # ID
        # ToDo: Remove when generators have weather cell ID
        curtailment = pd.DataFrame(data={'wind': curtailment.wind.sum(axis=1),
                                         'solar': curtailment.solar.sum(axis=1)})

        # calculate absolute curtailment
        timeseries_curtailment = curtailment.multiply(
            pd.Series(dict_capacities))

        return timeseries_curtailment


class Results:
    """
    Power flow analysis results management

    Includes raw power flow analysis results, history of measures to increase
    the grid's hosting capacity and information about changes of equipment.

    Attributes
    ----------
    measures: list
        A stack that details the history of measures to increase grid's hosting
        capacity. The last item refers to the latest measure. The key
        `original` refers to the state of the grid topology as it was initially
        imported.

    """

    # ToDo: maybe add setter to alter list of measures

    def __init__(self):
        self._measures = ['original']
        self._pfa_p = None
        self._pfa_q = None
        self._pfa_v_mag_pu = None
        self._i_res = None
        self._equipment_changes = pd.DataFrame()
        self._grid_expansion_costs = None
        self._unresolved_issues = {}

    @property
    def pfa_p(self):
        """
        Active power results from power flow analysis in kW.

        Holds power flow analysis results for active power for the last
        iteration step. Index of the DataFrame is a DatetimeIndex indicating
        the time period the power flow analysis was conducted for; columns
        of the DataFrame are the edges as well as stations of the grid
        topology.

        Parameters
        ----------
        pypsa: `pandas.DataFrame<dataframe>`
            Results time series of active power P in kW from the
            `PyPSA network <https://www.pypsa.org/doc/components.html#network>`_

            Provide this if you want to set values. For retrieval of data do
            not pass an argument

        Returns
        -------
        :pandas:`pandas.DataFrame<dataframe>`
            Active power results from power flow analysis

        """
        return self._pfa_p

    @pfa_p.setter
    def pfa_p(self, pypsa):
        self._pfa_p = pypsa

    @property
    def pfa_q(self):
        """
        Reactive power results from power flow analysis in kvar.

        Holds power flow analysis results for reactive power for the last
        iteration step. Index of the DataFrame is a DatetimeIndex indicating
        the time period the power flow analysis was conducted for; columns
        of the DataFrame are the edges as well as stations of the grid
        topology.

        Parameters
        ----------
        pypsa: `pandas.DataFrame<dataframe>`
            Results time series of reactive power Q in kvar from the
            `PyPSA network <https://www.pypsa.org/doc/components.html#network>`_

            Provide this if you want to set values. For retrieval of data do not
            pass an argument

        Returns
        -------
        :pandas:`pandas.DataFrame<dataframe>`
            Reactive power results from power flow analysis

        """
        return self._pfa_q

    @pfa_q.setter
    def pfa_q(self, pypsa):
        self._pfa_q = pypsa

    @property
    def pfa_v_mag_pu(self):
        """
        Voltage deviation at node in p.u.

        Holds power flow analysis results for relative voltage deviation for
        the last iteration step. Index of the DataFrame is a DatetimeIndex
        indicating the time period the power flow analysis was conducted for;
        columns of the DataFrame are the nodes as well as stations of the grid
        topology.

        Parameters
        ----------
        pypsa: `pandas.DataFrame<dataframe>`
            Results time series of voltage deviation in p.u. from the
            `PyPSA network <https://www.pypsa.org/doc/components.html#network>`_

            Provide this if you want to set values. For retrieval of data do
            not pass an argument

        Returns
        -------
        :pandas:`pandas.DataFrame<dataframe>`
            Voltage level nodes of grid

        """
        return self._pfa_v_mag_pu

    @pfa_v_mag_pu.setter
    def pfa_v_mag_pu(self, pypsa):
        self._pfa_v_mag_pu = pypsa

    @property
    def i_res(self):
        """
        Current results from power flow analysis in A.

        Holds power flow analysis results for current for the last
        iteration step. Index of the DataFrame is a DatetimeIndex indicating
        the time period the power flow analysis was conducted for; columns
        of the DataFrame are the edges as well as stations of the grid
        topology.

        Parameters
        ----------
        pypsa: `pandas.DataFrame<dataframe>`
            Results time series of current in A from the
            `PyPSA network <https://www.pypsa.org/doc/components.html#network>`_

            Provide this if you want to set values. For retrieval of data do
            not pass an argument

        Returns
        -------
        :pandas:`pandas.DataFrame<dataframe>`
            Current results from power flow analysis

        """
        return self._i_res

    @i_res.setter
    def i_res(self, pypsa):
        self._i_res = pypsa

    @property
    def equipment_changes(self):
        """
        Tracks changes in the equipment (e.g. replaced or added cable, etc.)

        The DataFrame is indexed by the component(
        :class:`~.grid.components.Line`, :class:`~.grid.components.Station`,
        etc.) and has the following columns:

        equipment : detailing what was changed (line, station, battery,
        curtailment). For ease of referencing we take the component itself.
        For lines we take the line-dict, for stations the transformers, for
        batteries the battery-object itself and for curtailment
        either a dict providing the details of curtailment or a curtailment
        object if this makes more sense (has to be defined).

        change : :obj:`str` {'added' | 'removed'}
            says if something was added or removed

        iteration_step : int
            Used for the update of the pypsa network to only consider changes
            since the last power flow analysis.

        quantity : int
            Number of components added or removed. Only relevant for
            calculation of grid expansion costs to keep track of how many
            new standard lines were added.

        Parameters
        ----------
        changes: `pandas.DataFrame<dataframe>`
            Provide this if you want to set values. For retrieval of data do
            not pass an argument.

        Returns
        -------
        :pandas:`pandas.DataFrame<dataframe>`
            Equipment changes

        """
        return self._equipment_changes

    @equipment_changes.setter
    def equipment_changes(self, changes):
        self._equipment_changes = changes

    @property
    def grid_expansion_costs(self):
        """
        Holds grid expansion costs in kEUR due to grid expansion measures
        tracked in self.equipment_changes and calculated in
        edisgo.flex_opt.costs.grid_expansion_costs()

        Parameters
        ----------
        total_costs : :pandas:`pandas.DataFrame<dataframe>`

            DataFrame containing type and costs plus in the case of lines the
            line length and number of parallel lines of each reinforced
            transformer and line. Provide this if you want to set
            grid_expansion_costs. For retrieval of costs do not pass an
            argument.

            Index of the DataFrame is the respective object
            that can either be a :class:`~.grid.components.Line` or a
            :class:`~.grid.components.Transformer`. Columns are the following:

            type: String
                Transformer size or cable name

            total_costs: float
                Costs of equipment in kEUR. For lines the line length and
                number of parallel lines is already included in the total
                costs.

            quantity: int
                For transformers quantity is always one, for lines it specifies
                the number of parallel lines.

            line_length: float
                Length of line or in case of parallel lines all lines in km.

            voltage_level : :obj:`str` {'lv' | 'mv' | 'mv/lv'}
                Specifies voltage level the equipment is in.

            mv_feeder : :class:`~.grid.components.Line`
                First line segment of half-ring used to identify in which
                feeder the grid expansion was conducted in.

        Returns
        -------
        :pandas:`pandas.DataFrame<dataframe>`
            Costs of each reinforced equipment in kEUR.

        Notes
        -------
        Total grid expansion costs can be obtained through
        costs.total_costs.sum().

        """
        return self._grid_expansion_costs

    @grid_expansion_costs.setter
    def grid_expansion_costs(self, total_costs):
        self._grid_expansion_costs = total_costs

    @property
    def unresolved_issues(self):
        """
        Holds lines and nodes where over-loading or over-voltage issues
        could not be solved in grid reinforcement.

        In case over-loading or over-voltage issues could not be solved
        after maximum number of iterations, grid reinforcement is not
        aborted but grid expansion costs are still calculated and unresolved
        issues listed here.

        Parameters
        ----------
        issues : dict

            Dictionary of critical lines/stations with relative over-loading
            and critical nodes with voltage deviation in p.u.. Format:

            .. code-block:: python

                {crit_line_1: rel_overloading_1, ...,
                 crit_line_n: rel_overloading_n,
                 crit_node_1: v_mag_pu_node_1, ...,
                 crit_node_n: v_mag_pu_node_n}

            Provide this if you want to set unresolved_issues. For retrieval
            of unresolved issues do not pass an argument.

        Returns
        -------
        Dictionary
            Dictionary of critical lines/stations with relative over-loading
            and critical nodes with voltage deviation in p.u.

        """
        return self._unresolved_issues

    @unresolved_issues.setter
    def unresolved_issues(self, issues):
        self._unresolved_issues = issues

    def s_res(self, components=None):
        """
        Get resulting apparent power in kVA at line(s) and transformer(s).

        The apparent power at a line (or transformer) is determined from the
        maximum values of active power P and reactive power Q.

        .. math::

            S = max(\sqrt{p0^2 + q0^2}, \sqrt{p1^2 + q1^2})

        Parameters
        ----------
        components : :class:`~.grid.components.Line` or
            :class:`~.grid.components.Transformer`
            Could be a list of instances of these classes

            Line or Transformers objects of grid topology. If not provided
            (respectively None) defaults to return `s_res` of all lines and
            transformers in the grid.

        Returns
        -------
        :pandas:`pandas.DataFrame<dataframe>`
            Apparent power for `lines` and/or `transformers`

        """

        if components is not None:
            labels_included = []
            labels_not_included = []
            labels = [repr(l) for l in components]
            for label in labels:
                if (label in list(self.pfa_p.columns) and
                        label in list(self.pfa_q.columns)):
                    labels_included.append(label)
                else:
                    labels_not_included.append(label)
            if labels_not_included:
                print("Apparent power for {lines} are not returned from "
                      "PFA".format(lines=labels_not_included))
        else:
            labels_included = self.pfa_p.columns

        s_res = ((self.pfa_p[labels_included] ** 2 + self.pfa_q[
            labels_included] ** 2)).applymap(sqrt)

        return s_res

    def v_res(self, nodes=None, generators=None, level=None):
        """
        Get resulting voltage level at node

        Parameters
        ----------
        nodes :  {:class:`~.grid.components.Load`, :class:`~.grid.components.Generator`, ...} or :obj:`list` of
            grid topology component or `list` grid topology components
            If not provided defaults to column names available in grid level
            `level`
        level : str
            Either 'mv' or 'lv' or None (default). Depending which grid level results you are
            interested in. It is required to provide this argument in order
            to distinguish voltage levels at primary and secondary side of the
            transformer/LV station.
            If not provided (respectively None) defaults to ['mv', 'lv'].

        Returns
        -------
        :pandas:`pandas.DataFrame<dataframe>`
            Resulting voltage levels obtained from power flow analysis

        Notes
        -----
        Limitation:  When power flow analysis is performed for MV only
        (with aggregated LV loads and generators) this methods only returns
        voltage at secondary side busbar and not at load/generator.

        """
        # First check if results are available:
        if hasattr(self, 'pfa_v_mag_pu'):
            # unless index is lexsorted, it cannot be sliced
            self.pfa_v_mag_pu.sort_index(axis=1, inplace=True)
        else:
            message = "No Power Flow Calculation has be done yet, so there are no results yet."
            raise AttributeError

        if level is None:
            level = ['mv', 'lv']

        if nodes is None:
            return self.pfa_v_mag_pu.loc[:, (level, slice(None))]
        else:
            labels = list(map(repr, nodes.copy()))
            not_included = [_ for _ in labels
                            if _ not in list(self.pfa_v_mag_pu[level].columns)]
            labels_included = [_ for _ in labels if _ not in not_included]

            if not_included:
                logging.info("Voltage levels for {nodes} are not returned from PFA".format(
                nodes=not_included))
            return self.pfa_v_mag_pu[level][ labels_included]<|MERGE_RESOLUTION|>--- conflicted
+++ resolved
@@ -8,16 +8,14 @@
 import edisgo
 from edisgo.tools import config, pypsa_io, tools
 from edisgo.data.import_data import import_from_ding0, import_generators, \
-<<<<<<< HEAD
     import_feedin_timeseries, import_load_timeseries, import_from_csv
 from edisgo.flex_opt.costs import grid_expansion_costs
-=======
-    import_feedin_timeseries, import_load_timeseries
->>>>>>> 95d0ce78
 from edisgo.flex_opt.reinforce_grid import reinforce_grid
 from edisgo.flex_opt import storage_integration, storage_operation, curtailment
 from edisgo.grid.components import Station, BranchTee
-from edisgo.grid.tools import get_gen_info
+from edisgo.grid.tools import get_capacities_by_type, \
+    get_capacities_by_type_and_weather_cell, \
+    get_gen_info
 
 if not 'READTHEDOCS' in os.environ:
     from ding0.core import GridDing0
@@ -148,91 +146,6 @@
           * 'industrial'
           * 'agricultural'
 
-<<<<<<< HEAD
-    timeseries_battery : None or :obj:`str` or :pandas:`pandas.Series<series>` or :obj:`dict`
-        Parameter used to obtain time series of active power the battery
-        storage(s) is/are charged (negative) or discharged (positive) with. Can
-        either be a given time series or an operation strategy.
-        Possible options are:
-
-        * Time series
-          Time series the storage will be charged and discharged with can be
-          set directly by providing a :pandas:`pandas.Series<series>` with
-          time series of active charge (negative) and discharge (positive)
-          power, normalized with corresponding storage capacity. Index needs
-          to be a :pandas:`pandas.DatetimeIndex<datetimeindex>`.
-          In case of more than one storage provide a :obj:`dict` where each
-          entry represents a storage. Keys of the dictionary have to match
-          the keys of the `battery_parameters` dictionary, values must
-          contain the corresponding time series as
-          :pandas:`pandas.Series<series>`.
-        * 'fifty-fifty'
-          Storage operation depends on actual power of generators. If
-          cumulative generation exceeds 50% of the nominal power, the storage
-          will charge. Otherwise, the storage will discharge.
-
-        Default: None.
-    battery_parameters : None or :obj:`dict`
-        Dictionary with storage parameters. Format must be as follows:
-
-        .. code-block:: python
-
-            {
-                'nominal_capacity': <float>, # in kWh
-                'soc_initial': <float>, # in kWh
-                'efficiency_in': <float>, # in per unit 0..1
-                'efficiency_out': <float>, # in per unit 0..1
-                'standing_loss': <float> # in per unit 0..1
-            }
-
-        In case of more than one storage provide a :obj:`dict` where each
-        entry represents a storage. Keys of the dictionary have to match
-        the keys of the `timeseries_battery` dictionary, values must
-        contain the corresponding parameters dictionary specified above.
-    battery_position : None or :obj:`str` or :class:`~.grid.components.Station` or :class:`~.grid.components.BranchTee` or :obj:`dict`
-        To position the storage a positioning strategy can be used or a
-        node in the grid can be directly specified. Possible options are:
-
-        * 'hvmv_substation_busbar'
-          Places a storage unit directly at the HV/MV station's bus bar.
-        * :class:`~.grid.components.Station` or :class:`~.grid.components.BranchTee`
-          Specifies a node the storage should be connected to.
-
-        In case of more than one storage provide a :obj:`dict` where each
-        entry represents a storage. Keys of the dictionary have to match
-        the keys of the `timeseries_battery` and `battery_parameters`
-        dictionaries, values must contain the corresponding positioning
-        strategy or node to connect the storage to.
-    timeseries_curtailment : None or :pandas:`pandas.DataFrame<dataframe>`
-        DataFrame with time series of curtailed power of wind and solar
-        aggregates in kW.
-        Time series can either be aggregated by technology type or by type
-        and weather cell ID. In the first case columns of the DataFrame are
-        'solar' and 'wind'; in the second case columns need to be a
-        :pandas:`pandas.MultiIndex<multiindex>` with the first level
-        containing the type and the second level the weather cell ids. See
-        `timeseries_generation_fluctuating` parameter for further explanation
-        of the weather cell ID. Index needs to be a
-        :pandas:`pandas.DatetimeIndex<datetimeindex>`. Default: None.
-    curtailment_methodology : None or :obj:`str`
-        Specifies the methodology used to allocate the curtailment time
-        series to single generators. Needs to be set when curtailment time
-        series are given. Default: None.
-
-        * 'curtail_all' : distribute the curtailed power to all the generators
-          equally under the weather cell IDs or of types defined
-          by the columns of `timeseries_curtailment`.
-          See :py:mod:`edisgo.flex_opt.curtailment.curtail_all` for more details.
-        * 'curtail_voltage': distribute the curtailed power to the generators
-          based on the voltage at their nodes. Use the keyword argument
-          `voltage_threshold_lower` to control the voltage below which no
-          curtailment should be assigned. Here too the curtailed power
-          is distributed differently depending on the input provided
-          in the columns of `timeseries_curtailment`.
-          See :py:mod:`edisgo.flex_opt.curtailment.curtail_voltage` for more details.
-
-=======
->>>>>>> 95d0ce78
     generator_scenario : None or :obj:`str`
         If provided defines which scenario of future generator park to use
         and invokes import of these generators. Possible options are 'nep2035'
@@ -288,8 +201,9 @@
         # worst-case time series
         if kwargs.get('worst_case_analysis', None):
             self.network.timeseries = TimeSeriesControl(
-                network=self.network,
-                mode=kwargs.get('worst_case_analysis', None)).timeseries
+                mode=kwargs.get('worst_case_analysis', None),
+                weather_cell_ids=self.network.mv_grid._weather_cells,
+                config_data=self.network.config).timeseries
         else:
             self.network.timeseries = TimeSeriesControl(
                 network=self.network,
@@ -299,6 +213,8 @@
                     'timeseries_generation_dispatchable', None),
                 timeseries_load=kwargs.get(
                     'timeseries_load', None),
+                weather_cell_ids=self.network.mv_grid._weather_cells,
+                config_data=self.network.config,
                 timeindex=kwargs.get('timeindex', None)).timeseries
 
         # import new generators
@@ -314,51 +230,26 @@
         :class:`~.grid.network.CurtailmentControl` for more information on
         parameters and methodologies.
 
-        """
-        CurtailmentControl(edisgo_object=self, **kwargs)
-
-    def import_from_ding0(self, ding0_grid, **kwargs):
-        """Import grid data from DINGO
-
-<<<<<<< HEAD
         Parameters
         -----------
-        ding0_grid : :obj:`str` or :class:`ding0.core.NetworkDing0`
-             If a string is provided it is checked whether it points to a
-             pickle file or a directory with Ding0 grid data. In the case of
-             a pickle file :func:`edisgo.data.import_data.import_from_ding0` is
-             used to import the grid, in the case of a directory
-             :func:`edisgo.data.import_data.import_from_csv` is used to import
-             from csv files.
-             If an object of the type :class:`ding0.core.NetworkDing0` is
-             provided data will be used directly from this object.
-
-        """
-        if isinstance(ding0_grid, str):
-            if os.path.isfile(ding0_grid):
-                try:
-                    import_from_ding0(file=ding0_grid, network=self.network)
-                except:
-                    raise RuntimeError(
-                        "Couldn't import ding0 grid from pickle file.")
-            elif os.path.isdir(ding0_grid):
-                try:
-                    sep = kwargs.get('sep', ',')
-                    index_col = kwargs.get('index_col', 0)
-                    import_from_csv(path=ding0_grid, network=self.network, sep=sep, index_col=index_col)
-                except:
-                    raise RuntimeError(
-                        "Couldn't import ding0 grid from csv files.")
-        elif isinstance(ding0_grid, GridDing0):
-            try:
-                import_from_ding0(file=ding0_grid, network=self.network)
-            except:
-                raise RuntimeError(
-                    "Couldn't import ding0 grid from GridDing0.")
-=======
-        """
-        import_from_ding0(file=file, network=self.network)
->>>>>>> 95d0ce78
+        curtailment_methodology : :obj:`str`, optional
+            See class definition for more information. Default: None.
+        timeseries_curtailment : :pandas:`pandas.Series<series>` or :pandas:`pandas.DataFrame<dataframe>`, optional
+            See class definition for more information. Default: None.
+
+        """
+        CurtailmentControl(edisgo_object=self,
+                           **kwargs)
+
+    def import_from_ding0(self, file, **kwargs):
+        """Import grid data from DINGO file
+
+        For details see
+        :func:`edisgo.data.import_data.import_from_ding0`
+
+        """
+        import_from_ding0(file=file,
+                          network=self.network)
 
     def import_generators(self, generator_scenario=None):
         """Import generators
@@ -370,7 +261,8 @@
         if generator_scenario:
             self.network.generator_scenario = generator_scenario
         data_source = 'oedb'
-        import_generators(network=self.network, data_source=data_source)
+        import_generators(network=self.network,
+                          data_source=data_source)
 
     def analyze(self, mode=None, timesteps=None):
         """Analyzes the grid by power flow analysis
@@ -1100,7 +992,7 @@
 
         self.timeseries.generation_dispatchable = pd.DataFrame(
             {'other': [worst_case_scale_factors[
-                          '{}_feedin_other'.format(mode)] for mode in modes]},
+                           '{}_feedin_other'.format(mode)] for mode in modes]},
             index=self.timeseries.timeindex)
 
     def _worst_case_load(self, worst_case_scale_factors,
