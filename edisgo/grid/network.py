import edisgo
from edisgo.tools import config
<<<<<<< HEAD
from edisgo.data.import_data import import_from_dingo, import_generators
=======
from edisgo.data.import_data import import_from_ding0#, import_generators
from edisgo.flex_opt.costs import grid_expansion_costs
>>>>>>> 7ccb55fa

from os import path
import pandas as pd
from edisgo.tools import interfaces


class Network:
    """Defines the eDisGo Network

    Used as container for all data related to a single
    :class:`~.grid.grids.MVGrid`.

    Attributes
    ----------
    _id : :obj:`str`
        Name of network
    _equipment_data : :obj:`dict` of :pandas:`pandas.DataFrame<dataframe>`
        Electrical equipment such as lines and transformers
    _config : ???
        #TODO: TBD
    _metadata : :obj:`dict`
        Metadata of Network such as ?
    _data_sources : :obj:`dict` of :obj:`str`
        Data Sources of grid, generators etc.
        Keys: 'grid', 'generators', ?
    _scenario : :class:`~.grid.grids.Scenario`
        Scenario which is used for calculations
    _pypsa : :pypsa:`pypsa.Network<network>`
        PyPSA representation of grid topology
    """

    def __init__(self, **kwargs):
        # TODO: sort out realistic use cases for data from PyPSA network
        if 'pypsa' not in kwargs.keys():
            self._id = kwargs.get('id', None)
            self._metadata = kwargs.get('metadata', None)
            self._data_sources = kwargs.get('data_sources', {})
            self._scenario = kwargs.get('scenario', None)
            self._mv_grid = kwargs.get('mv_grid', None)
            self._pypsa = None
            self.results = Results()
        else:
            self._pypsa = kwargs.get('pypsa', None)

        self._config = self._load_config()
        self._equipment_data = self._load_equipment_data()

        self._dingo_import_data = []

    @staticmethod
    def _load_config():
        """Load config files

        Returns
        -------
        config object
        """

        config.load_config('config_db_tables.cfg')
        config.load_config('config_data.cfg')
        config.load_config('config_flexopt.cfg')
        config.load_config('config_misc.cfg')
        config.load_config('config_scenario.cfg')

        return config.cfg._sections

    def _load_equipment_data(self):
        """Load equipment data for transformers, cables etc.

        Returns
        -------
        :obj:`dict` of :pandas:`pandas.DataFrame<dataframe>`
        """

        package_path =  edisgo.__path__[0]
        equipment_dir = self._config['system_dirs']['equipment_dir']

        data = {}

        equipment_mv_parameters_trafos = self._config['equipment']['equipment_mv_parameters_trafos']
        data['MV_trafos'] = pd.read_csv(path.join(package_path, equipment_dir,
                                                  equipment_mv_parameters_trafos),
                                        comment='#',
                                        index_col='name',
                                        delimiter=',',
                                        decimal='.'
                                        )


        equipment_mv_parameters_lines = self._config['equipment']['equipment_mv_parameters_lines']
        data['MV_lines'] = pd.read_csv(path.join(package_path, equipment_dir,
                                                 equipment_mv_parameters_lines),
                                       comment='#',
                                       index_col='name',
                                       delimiter=',',
                                       decimal='.'
                                       )

        equipment_mv_parameters_cables = self._config['equipment']['equipment_mv_parameters_cables']
        data['MV_cables'] = pd.read_csv(path.join(package_path, equipment_dir,
                                                  equipment_mv_parameters_cables),
                                        comment='#',
                                        index_col='name',
                                        delimiter=',',
                                        decimal='.'
                                        )

        equipment_lv_parameters_cables = self._config['equipment']['equipment_lv_parameters_cables']
        data['LV_cables'] = pd.read_csv(path.join(package_path, equipment_dir,
                                                  equipment_lv_parameters_cables),
                                        comment='#',
                                        index_col='name',
                                        delimiter=',',
                                        decimal='.'
                                        )

        equipment_lv_parameters_trafos = self._config['equipment']['equipment_lv_parameters_trafos']
        data['LV_trafos'] = pd.read_csv(path.join(package_path, equipment_dir,
                                                  equipment_lv_parameters_trafos),
                                        comment='#',
                                        index_col='name',
                                        delimiter=',',
                                        decimal='.'
                                        )

        return data

    @classmethod
    def import_from_ding0(cls, file, **kwargs):
        """Import grid data from DINGO file

        For details see
        :func:`edisgo.data.import_data.import_from_ding0`
        """

        # create the network instance
        network = cls(**kwargs)

        # call the importer
<<<<<<< HEAD
        import_from_dingo(file=file, network=network)
=======
        import_from_ding0(file, network)
>>>>>>> 7ccb55fa

        return network

    def import_generators(self):
        """Import generators

        For details see
        :func:`edisgo.data.import_data.import_generators`
        """
        data_source = data_source=self.config['data']['data_source']
        return import_generators(network=self,
                                 data_source=data_source)

    def analyze(self, mode=None):
        """Analyzes the grid by power flow analysis

        .. TODO: explain a bunch of details and example how to use
        * what type of power flow is performed
        * how to select time range for analysis
        * representation of grid in PFA
         * No HV-MV transformer
         * ...

        Parameters
        ----------
        mode: str
            Allows to toggle between power flow analysis (PFA) on the whole grid
            topology (MV + LV), only MV or only LV. Therefore, either specify
            `mode='mv'` for PFA of the MV grid topology or `mode='lv'`
            for PFA of the LV grid topology.
            Defaults to None which equals power flow analysis for MV + LV.

        Notes
        -----
        The current implementation always translates the grid topology
        representation to the PyPSA format and stores it to :attr:`self._pypsa`.

        """
        self.pypsa = mode

        # TODO: remove export prior to merge
        self.pypsa.export_to_csv_folder('edisgo2pypsa_export')

        # TODO: check if timeseries dataframes contain all data
        # TODO: maybe 'v_mag_pu_set' is required for buses
        # TODO: maybe there are lv station without load and generation at secondary side
        # TODO: if missing, add slack generator
        self.pypsa.pf(self.pypsa.snapshots)


    def reinforce(self):
        """Reinforces the grid

        TBD

        """
        raise NotImplementedError

    @property
    def id(self):
        """Returns id of network"""
        return self._id

    @property
    def config(self):
        """Returns config object"""
        return self._config

    @property
    def equipment_data(self):
        """Returns equipment data object"""
        return self._equipment_data

    @property
    def mv_grid(self):
        """:class:`~.grid.grids.MVGrid` : Medium voltage (MV) grid

        Retrieve the instance of the loaded MV grid
        """
        return self._mv_grid

    @mv_grid.setter
    def mv_grid(self, mv_grid):
        self._mv_grid = mv_grid

    @property
    def data_sources(self):
        """:obj:`dict` of :obj:`str` : Data Sources

        """
        return self._data_sources

    def set_data_source(self, key, data_source):
        """Set data source for key (e.g. 'grid')
        """
        self._data_sources[key] = data_source

    @property
<<<<<<< HEAD
    def dingo_import_data(self):
        return self._dingo_import_data

    @dingo_import_data.setter
    def dingo_import_data(self, dingo_data):
        self._dingo_import_data = dingo_data
=======
    def pypsa(self):
        return self._pypsa

    @pypsa.setter
    def pypsa(self, mode=None):
        """
        Convert NetworkX based grid topology representation to PyPSA grid
        representation based on :pandas:`pandas.DataFrame<dataframe>`

        Parameters
        ----------
        mode: str
            Allows to toggle between converting the whole grid topology
            (MV + LV), only MV or only LV. Therefore, either specify `mode='mv'`
            for the conversion of the MV grid topology or `mode='lv'`
            for the conversion of the LV grid topology.
            Defaults to None which equals converting MV + LV.

        Notes
        -----
        Tell about
         * How the PyPSA interface is constructed, i.e. splitted in MV and LV
            with combination or attachment of aggregated LV load and generation
            to MV part
         * How power plants are modeled, if possible use a link
         * Recommendations for further development:
            https://github.com/openego/eDisGo/issues/18
         * Where to find and adjust power flow analysis defining parameters

        Returns
        -------
        .. TODO: describe return
        """
        self._pypsa = interfaces.to_pypsa(self, mode)

    @property
    def scenario(self):
        return self._scenario

    @scenario.setter
    def scenario(self, scenario):
        self._scenario = scenario
>>>>>>> 7ccb55fa

    def __repr__(self):
        return 'Network ' + self._id


class Scenario:
    """Defines an eDisGo scenario

    It contains parameters and links to further data that is used for
    calculations within eDisGo.

    Attributes
    ----------
    _name : :obj:`str`
        Scenario name (e.g. "feedin case weather 2011")
    _network : :class:~.grid.network.Network`
        Network which this scenario is associated with
    _timeseries : :obj:`list` of :class:`~.grid.grids.TimeSeries`
        Time series associated to a scenario
    _etrago_specs : :class:`~.grid.grids.ETraGoSpecs`
        Specifications which are to be fulfilled at transition point (HV-MV
        substation)
    _pfac_mv_gen : :obj:`float`
        Power factor for medium voltage generators
    _pfac_mv_load : :obj:`float`
        Power factor for medium voltage loads
    _pfac_lv_gen : :obj:`float`
        Power factor for low voltage generators
    _pfac_lv_load : :obj:`float`
        Power factor for low voltage loads
    """

    def __init__(self, **kwargs):
        self._name = kwargs.get('name', None)
        self._network = kwargs.get('network', None)
        self._timeseries = kwargs.get('timeseries', None)
        self._etrago_specs = kwargs.get('etrago_specs', None)
        self._pfac_mv_gen = kwargs.get('pfac_mv_gen', None)
        self._pfac_mv_load = kwargs.get('pfac_mv_load', None)
        self._pfac_lv_gen = kwargs.get('pfac_lv_gen', None)
        self._pfac_lv_load = kwargs.get('pfac_lv_load', None)

    @property
    def timeseries(self):
        return self._timeseries

    def __repr__(self):
        return 'Scenario ' + self._name


class TimeSeries:
    """Defines an eDisGo time series

    Contains time series for loads (sector-specific) and generators
    (technology-specific), e.g. tech. solar, sub-tech. rooftop.

    Attributes
    ----------
    _generation : :obj:`dict` of :obj:`dict` of :pandas:`pandas.Series<series>`
        Time series of active power of generators for technologies and
        sub-technologies, format:

        .. code-block:: python

            {tech_1: {
                sub-tech_1_1: timeseries_1_1,
                ...,
                sub-tech_1_n: timeseries_1_n},
                 ...,
            tech_m: {
                sub-tech_m_1: timeseries_m_1,
                ...,
                sub-tech_m_n: timeseries_m_n}
            }

    _load : :obj:`dict` of :pandas:`pandas.Series<series>`
        Time series of active power of (cumulative) loads,
        format:

        .. code-block:: python

            {
                sector_1:
                    timeseries_1,
                    ...,
                sector_n:
                    timeseries_n
            }

    See also
    --------
    edisgo.grid.components.Generator : Usage details of :meth:`_generation`
    edisgo.grid.components.Load : Usage details of :meth:`_load`
    """

    def __init__(self, **kwargs):
        self._generation = kwargs.get('generation', None)
        self._load = kwargs.get('load', None)

    @property
    def timeindex(self):
        # TODO: replace this dummy when time series are ready. Replace by the index of one of the DataFrames
        hours_of_the_year = 8760
        return pd.date_range('12/4/2011', periods=2, freq='H')


class ETraGoSpecs:
    """Defines an eTraGo object used in project open_eGo

    Contains specifications which are to be fulfilled at transition point
    (superiorHV-MV substation) for a specific scenario.

    Attributes
    ----------
    _active_power : :pandas:`pandas.Series<series>`
        Time series of active power at Transition Point
    _reactive_power : :pandas:`pandas.Series<series>`
        Time series of reactive power at Transition Point
    _battery_capacity: :obj:`float`
        Capacity of virtual battery at Transition Point
    _battery_active_power : :pandas:`pandas.Series<series>`
        Time series of active power the (virtual) battery (at Transition Point)
        is charged (negative) or discharged (positive) with
    _curtailment : :obj:`dict` of :obj:`dict` of :pandas:`pandas.Series<series>`
        Time series of active power curtailment of generators for technologies
        and sub-technologies, format::

            {
                tech_1: {
                    sub-tech_1_1:
                        timeseries_1_1,
                        ...,
                    sub-tech_1_n:
                    timeseries_1_n
                    },
                ...,
                tech_m: {
                    sub-tech_m_1:
                        timeseries_m_1,
                        ...,
                    sub-tech_m_n:
                        timeseries_m_n
                        }
                 }

        .. TODO: Is this really an active power value or a ratio (%) ?
    """

    def __init__(self, **kwargs):
        self._active_power = kwargs.get('active_power', None)
        self._reactive_power = kwargs.get('reactive_power', None)
        self._battery_capacity = kwargs.get('battery_capacity', None)
        self._battery_active_power = kwargs.get('battery_active_power', None)
        self._curtailment = kwargs.get('curtailment', None)


class Results:
    """
    Power flow analysis results management

    Includes raw power flow analysis results, history of measures to increase
    the grid's hosting capacity and information about changes of equipment.

    Attributes
    ----------
    measures: list
        A stack that details the history of measures to increase grid's hosting
        capacity. The last item refers to the latest measure. The key `original`
        refers to the state of the grid topology as it was initially imported.
    pfa_p: :pandas:`pandas.DataFrame<dataframe>`
        Holds power flow analysis results for active power for the last
        iteration step. Index of the DataFrame is a DatetimeIndex indicating
        the time period the power flow analysis was conducted for; columns
        of the DataFrame are the edges as well as stations of the grid
        topology.
        ToDo: add unit
    pfa_q: :pandas:`pandas.DataFrame<dataframe>`
        Holds power flow analysis results for reactive power for the last
        iteration step. Index of the DataFrame is a DatetimeIndex indicating
        the time period the power flow analysis was conducted for; columns
        of the DataFrame are the edges as well as stations of the grid
        topology.
        ToDo: add unit
    pfa_v_mag_pu: :pandas:`pandas.DataFrame<dataframe>`
        Holds power flow analysis results for relative voltage deviation for
        the last iteration step. Index of the DataFrame is a DatetimeIndex
        indicating the time period the power flow analysis was conducted for;
        columns of the DataFrame are the nodes as well as stations of the grid
        topology.
    equipment_changes: :pandas:`pandas.DataFrame<dataframe>`
        Tracks changes in the equipment (replaced or added cable, batteries
        added, curtailment set to a generator, ...). This is indexed by the
        components (nodes or edges) and has following columns:

        equipment: detailing what was changed (line, battery, curtailment). For
        ease of referencing we take the component itself. For lines we take the
        line-dict, for batteries the battery-object itself and for curtailment
        either a dict providing the details of curtailment or a curtailment
        object if this makes more sense (has to be defined).

        change: {added | removed} - says if something was added or removed
    grid_expansion_costs: float
        Total costs of grid expansion measures in `equipment_changes`.
        ToDo: add unit
    """

    # TODO: maybe add setter to alter list of measures

    # TODO: maybe initialize DataFrames `pfa_nodes` different. Like with index of all components of similarly

    def __init__(self):
        self.measures = ['original']
        self.pfa_p = pd.DataFrame()
        self.pfa_q = pd.DataFrame()
        self.pfa_v_mag_pu = pd.DataFrame()
        self.equipment_changes = pd.DataFrame()<|MERGE_RESOLUTION|>--- conflicted
+++ resolved
@@ -1,11 +1,7 @@
 import edisgo
 from edisgo.tools import config
-<<<<<<< HEAD
-from edisgo.data.import_data import import_from_dingo, import_generators
-=======
-from edisgo.data.import_data import import_from_ding0#, import_generators
+from edisgo.data.import_data import import_from_ding0, import_generators
 from edisgo.flex_opt.costs import grid_expansion_costs
->>>>>>> 7ccb55fa
 
 from os import path
 import pandas as pd
@@ -145,11 +141,7 @@
         network = cls(**kwargs)
 
         # call the importer
-<<<<<<< HEAD
-        import_from_dingo(file=file, network=network)
-=======
-        import_from_ding0(file, network)
->>>>>>> 7ccb55fa
+        import_from_ding0(file=file, network=network)
 
         return network
 
@@ -188,17 +180,7 @@
         representation to the PyPSA format and stores it to :attr:`self._pypsa`.
 
         """
-        self.pypsa = mode
-
-        # TODO: remove export prior to merge
-        self.pypsa.export_to_csv_folder('edisgo2pypsa_export')
-
-        # TODO: check if timeseries dataframes contain all data
-        # TODO: maybe 'v_mag_pu_set' is required for buses
-        # TODO: maybe there are lv station without load and generation at secondary side
-        # TODO: if missing, add slack generator
-        self.pypsa.pf(self.pypsa.snapshots)
-
+        raise NotImplementedError
 
     def reinforce(self):
         """Reinforces the grid
@@ -248,14 +230,14 @@
         self._data_sources[key] = data_source
 
     @property
-<<<<<<< HEAD
     def dingo_import_data(self):
         return self._dingo_import_data
 
     @dingo_import_data.setter
     def dingo_import_data(self, dingo_data):
         self._dingo_import_data = dingo_data
-=======
+
+    @property
     def pypsa(self):
         return self._pypsa
 
@@ -298,7 +280,6 @@
     @scenario.setter
     def scenario(self, scenario):
         self._scenario = scenario
->>>>>>> 7ccb55fa
 
     def __repr__(self):
         return 'Network ' + self._id
@@ -514,4 +495,4 @@
         self.pfa_p = pd.DataFrame()
         self.pfa_q = pd.DataFrame()
         self.pfa_v_mag_pu = pd.DataFrame()
-        self.equipment_changes = pd.DataFrame()+        self.equipment_changes = pd.DataFrame()
