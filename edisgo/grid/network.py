import os
import pandas as pd
import numpy as np
from math import sqrt
import logging
import datetime

import edisgo
from edisgo.tools import config, pypsa_io, tools
from edisgo.data.import_data import import_from_ding0, import_generators, \
    import_feedin_timeseries, import_load_timeseries
from edisgo.flex_opt.reinforce_grid import reinforce_grid
from edisgo.flex_opt import storage_integration, storage_operation, \
    curtailment, storage_positioning
from edisgo.grid.components import Station, BranchTee, Generator, Load
from edisgo.grid.tools import get_gen_info

logger = logging.getLogger('edisgo')


class EDisGo:
    """
    Provides the top-level API for invocation of data import, analysis of
    hosting capacity, grid reinforcement and flexibility measures.

    Parameters
    ----------
    worst_case_analysis : None or :obj:`str`, optional
        If not None time series for feed-in and load will be generated
        according to the chosen worst case analysis
        Possible options are:

        * 'worst-case'
          feed-in for the two worst-case scenarios feed-in case and load case
          are generated
        * 'worst-case-feedin'
          feed-in for the worst-case scenario feed-in case is generated
        * 'worst-case-load'
          feed-in for the worst-case scenario load case is generated

        Be aware that if you choose to conduct a worst-case analysis your
        input for the following parameters will not be used:
        * `timeseries_generation_fluctuating`
        * `timeseries_generation_dispatchable`
        * `timeseries_load`

    mv_grid_id : :obj:`str`
        MV grid ID used in import of ding0 grid.

        .. ToDo: explain where MV grid IDs come from

    ding0_grid : file: :obj:`str` or :class:`ding0.core.NetworkDing0`
        If a str is provided it is assumed it points to a pickle with Ding0
        grid data. This file will be read. If an object of the type
        :class:`ding0.core.NetworkDing0` data will be used directly from this
        object.
        This will probably be removed when ding0 grids are in oedb.
    config_path : None or :obj:`str` or :obj:`dict`
        Path to the config directory. Options are:

        * None
          If `config_path` is None configs are loaded from the edisgo
          default config directory ($HOME$/.edisgo). If the directory
          does not exist it is created. If config files don't exist the
          default config files are copied into the directory.
        * :obj:`str`
          If `config_path` is a string configs will be loaded from the
          directory specified by `config_path`. If the directory
          does not exist it is created. If config files don't exist the
          default config files are copied into the directory.
        * :obj:`dict`
          A dictionary can be used to specify different paths to the
          different config files. The dictionary must have the following
          keys:

          * 'config_db_tables'
          * 'config_grid'
          * 'config_grid_expansion'
          * 'config_timeseries'

        Values of the dictionary are paths to the corresponding
        config file. In contrast to the other two options the directories
        and config files must exist and are not automatically created.

        Default: None.
    scenario_description : None or :obj:`str`
        Can be used to describe your scenario but is not used for anything
        else. Default: None.
    timeseries_generation_fluctuating : :obj:`str` or :pandas:`pandas.DataFrame<dataframe>`
        Parameter used to obtain time series for active power feed-in of
        fluctuating renewables wind and solar.
        Possible options are:

        * 'oedb'
          Time series for the year 2011 are obtained from the OpenEnergy
          DataBase.
        * :pandas:`pandas.DataFrame<dataframe>`
          DataFrame with time series, normalized with corresponding capacity.
          Time series can either be aggregated by technology type or by type
          and weather cell ID. In the first case columns of the DataFrame are
          'solar' and 'wind'; in the second case columns need to be a
          :pandas:`pandas.MultiIndex<multiindex>` with the first level
          containing the type and the second level the weather cell id.
          Index needs to be a :pandas:`pandas.DatetimeIndex<datetimeindex>`.

         .. ToDo: explain how to obtain weather cell id,

         .. ToDo: add link to explanation of weather cell id

    timeseries_generation_dispatchable : :pandas:`pandas.DataFrame<dataframe>`
        DataFrame with time series for active power of each (aggregated)
        type of dispatchable generator normalized with corresponding capacity.
        Index needs to be a :pandas:`pandas.DatetimeIndex<datetimeindex>`.
        Columns represent generator type:

        * 'gas'
        * 'coal'
        * 'biomass'
        * 'other'
        * ...

        Use 'other' if you don't want to explicitly provide every possible
        type.
    timeseries_generation_reactive_power : :pandas:`pandas.DataFrame<dataframe>`, optional
        DataFrame with time series of normalized reactive power (normalized by
        the rated nominal active power) per technology and weather cell. Index
        needs to be a :pandas:`pandas.DatetimeIndex<datetimeindex>`.
        Columns represent generator type and can be a MultiIndex column
        containing the weather cell ID in the second level. If the technology
        doesn't contain weather cell information i.e. if it is other than solar
        and wind generation, this second level can be left as a numpy Nan or a
        None.
        Default: None.
        If no time series for the technology or technology and weather cell ID
        is given, reactive power will be calculated from power factor and
        power factor mode in the config sections `reactive_power_factor` and
        `reactive_power_mode` and a warning will be raised. See
        :class:`~.grid.components.Generator` and
        :class:`~.grid.components.GeneratorFluctuating` for more information.
    timeseries_load : :obj:`str` or :pandas:`pandas.DataFrame<dataframe>`
        Parameter used to obtain time series of active power of (cumulative)
        loads.
        Possible options are:

        * 'demandlib'
          Time series for the year specified in `timeindex` are
          generated using the oemof demandlib.
        * :pandas:`pandas.DataFrame<dataframe>`
          DataFrame with load time series of each (cumulative) type of load
          normalized with corresponding annual energy demand. Index needs to
          be a :pandas:`pandas.DatetimeIndex<datetimeindex>`.
          Columns represent load type:
          * 'residential'
          * 'retail'
          * 'industrial'
          * 'agricultural'

    timeseries_load_reactive_power : :pandas:`pandas.DataFrame<dataframe>`, optional
        DataFrame with time series of normalized reactive power (normalized by
        annual energy demand) per load sector. Index needs to be a
        :pandas:`pandas.DatetimeIndex<datetimeindex>`.
        Columns represent load type:

          * 'residential'
          * 'retail'
          * 'industrial'
          * 'agricultural'

        Default: None.
        If no time series for the load sector is given, reactive power will be
        calculated from power factor and power factor mode in the config
        sections `reactive_power_factor` and `reactive_power_mode` and a
        warning will be raised. See :class:`~.grid.components.Load` for
        more information.
    generator_scenario : None or :obj:`str`
        If provided defines which scenario of future generator park to use
        and invokes import of these generators. Possible options are 'nep2035'
        and 'ego100'.

        .. ToDo: Add link to explanation of scenarios.

    timeindex : None or :pandas:`pandas.DatetimeIndex<datetimeindex>`
        Can be used to select time ranges of the feed-in and load time series
        that will be used in the power flow analysis. Also defines the year
        load time series are obtained for when choosing the 'demandlib' option
        to generate load time series.

    Attributes
    ----------
    network : :class:`~.grid.network.Network`
        The network is a container object holding all data.

    Examples
    --------
    Assuming you have the Ding0 `ding0_data.pkl` in CWD

    Create eDisGo Network object by loading Ding0 file

    >>> from edisgo.grid.network import EDisGo
    >>> edisgo = EDisGo(ding0_grid='ding0_data.pkl', mode='worst-case-feedin')

    Analyze hosting capacity for MV and LV grid level

    >>> edisgo.analyze()

    Print LV station secondary side voltage levels returned by PFA

    >>> lv_stations = edisgo.network.mv_grid.graph.nodes_by_attribute(
    >>>     'lv_station')
    >>> print(edisgo.network.results.v_res(lv_stations, 'lv'))

    """

    def __init__(self, **kwargs):

        # create network
        self.network = Network(
            generator_scenario=kwargs.get('generator_scenario', None),
            config_path=kwargs.get('config_path', None),
            scenario_description=kwargs.get('scenario_description', None))

        # load grid
        # ToDo: should at some point work with only MV grid ID
        self.import_from_ding0(kwargs.get('ding0_grid', None))

        # set up time series for feed-in and load
        # worst-case time series
        if kwargs.get('worst_case_analysis', None):
            self.network.timeseries = TimeSeriesControl(
                network=self.network,
                mode=kwargs.get('worst_case_analysis', None)).timeseries
        else:
            self.network.timeseries = TimeSeriesControl(
                network=self.network,
                timeseries_generation_fluctuating=kwargs.get(
                    'timeseries_generation_fluctuating', None),
                timeseries_generation_dispatchable=kwargs.get(
                    'timeseries_generation_dispatchable', None),
                timeseries_generation_reactive_power=kwargs.get(
                    'timeseries_generation_reactive_power', None),
                timeseries_load=kwargs.get(
                    'timeseries_load', None),
                timeseries_load_reactive_power = kwargs.get(
                    'timeseries_load_reactive_power', None),
                timeindex=kwargs.get('timeindex', None)).timeseries

        # import new generators
        if self.network.generator_scenario is not None:
            self.import_generators()

    def curtail(self, methodology, curtailment_timeseries, **kwargs):
        """
        Sets up curtailment time series.

        Curtailment time series are written into
        :class:`~.grid.network.TimeSeries`. See
        :class:`~.grid.network.CurtailmentControl` for more information on
        parameters and methodologies.

        """
        CurtailmentControl(edisgo=self, methodology=methodology,
                           curtailment_timeseries=curtailment_timeseries,
                           **kwargs)

    def import_from_ding0(self, file, **kwargs):
        """Import grid data from DINGO file

        For details see
        :func:`edisgo.data.import_data.import_from_ding0`

        """
        import_from_ding0(file=file, network=self.network)

    def import_generators(self, generator_scenario=None):
        """Import generators

        For details see
        :func:`edisgo.data.import_data.import_generators`

        """
        if generator_scenario:
            self.network.generator_scenario = generator_scenario
        data_source = 'oedb'
        import_generators(network=self.network, data_source=data_source)

    def analyze(self, mode=None, timesteps=None):
        """Analyzes the grid by power flow analysis

        Analyze the grid for violations of hosting capacity. Means, perform a
        power flow analysis and obtain voltages at nodes (load, generator,
        stations/transformers and branch tees) and active/reactive power at
        lines.

        The power flow analysis can currently only be performed for both grid
        levels MV and LV. See ToDos section for more information.

        A static `non-linear power flow analysis is performed using PyPSA
        <https://www.pypsa.org/doc/power_flow.html#full-non-linear-power-flow>`_.
        The high-voltage to medium-voltage transformer are not included in the
        analysis. The slack bus is defined at secondary side of these
        transformers assuming an ideal tap changer. Hence, potential
        overloading of the transformers is not studied here.

        Parameters
        ----------
        mode : str
            Allows to toggle between power flow analysis (PFA) on the whole
            grid topology (MV + LV), only MV or only LV. Defaults to None which
            equals power flow analysis for MV + LV which is the only
            implemented option at the moment. See ToDos section for
            more information.
        timesteps : :pandas:`pandas.DatetimeIndex<datetimeindex>` or :pandas:`pandas.Timestamp<timestamp>`
            Timesteps specifies for which time steps to conduct the power flow
            analysis. It defaults to None in which case the time steps in
            timeseries.timeindex (see :class:`~.grid.network.TimeSeries`) are
            used.

        Notes
        -----
        The current implementation always translates the grid topology
        representation to the PyPSA format and stores it to
        :attr:`self.network.pypsa`.

        ToDos
        ------
        The option to export only the edisgo MV grid (mode = 'mv') to conduct
        a power flow analysis is implemented in
        :func:`~.tools.pypsa_io.to_pypsa` but NotImplementedError is raised
        since the rest of edisgo does not handle this option yet. The analyze
        function will throw an error since
        :func:`~.tools.pypsa_io.process_pfa_results`
        does not handle aggregated loads and generators in the LV grids. Also,
        grid reinforcement, pypsa update of time series, and probably other
        functionalities do not work when only the MV grid is analysed.

        Further ToDos are:
        * explain how power plants are modeled, if possible use a link
        * explain where to find and adjust power flow analysis defining
        parameters

        See Also
        --------
        :func:`~.tools.pypsa_io.to_pypsa`
            Translator to PyPSA data format

        """
        if timesteps is None:
            timesteps = self.network.timeseries.timeindex
        # check if timesteps is array-like, otherwise convert to list
        if not hasattr(timesteps, "__len__"):
            timesteps = [timesteps]

        if self.network.pypsa is None:
            # Translate eDisGo grid topology representation to PyPSA format
            logging.info('Translate eDisGo grid topology representation to '
                         'PyPSA format.')
            self.network.pypsa = pypsa_io.to_pypsa(
                self.network, mode, timesteps)
            logging.info('Translating eDisGo grid topology representation to '
                         'PyPSA format finished.')
        else:
            if self.network.pypsa.edisgo_mode is not mode:
                # Translate eDisGo grid topology representation to PyPSA format
                self.network.pypsa = pypsa_io.to_pypsa(
                    self.network, mode, timesteps)

        # check if all timesteps are in pypsa.snapshots, if not update time
        # series
        if False in [True if _ in self.network.pypsa.snapshots else False
                     for _ in timesteps]:
            pypsa_io.update_pypsa_timeseries(self.network, timesteps=timesteps)
        # run power flow analysis
        pf_results = self.network.pypsa.pf(timesteps)

        if all(pf_results['converged']['0'].tolist()):
            pypsa_io.process_pfa_results(
                self.network, self.network.pypsa, timesteps)
        else:
            raise ValueError("Power flow analysis did not converge.")

    def reinforce(self, **kwargs):
        """
        Reinforces the grid and calculates grid expansion costs.

        See :meth:`~.flex_opt.reinforce_grid` for more information.

        """
        results = reinforce_grid(
            self, max_while_iterations=kwargs.get(
                'max_while_iterations', 10),
            copy_graph=kwargs.get('copy_graph', False),
            timesteps_pfa=kwargs.get('timesteps_pfa', None),
            combined_analysis=kwargs.get('combined_analysis', False))

        # add measure to Results object
        self.network.results.measures = 'grid_expansion'

        return results

    def integrate_storage(self, timeseries, position, **kwargs):
        """
        Integrates storage into grid.

        See :class:`~.grid.network.StorageControl` for more information.

        """
        StorageControl(edisgo=self, timeseries=timeseries,
                       position=position, **kwargs)


class Network:
    """
    Used as container for all data related to a single
    :class:`~.grid.grids.MVGrid`.

    Parameters
    ----------
    scenario_description : :obj:`str`, optional
        Can be used to describe your scenario but is not used for anything
        else. Default: None.
    config_path : None or :obj:`str` or :obj:`dict`, optional
        See :class:`~.grid.network.Config` for further information.
        Default: None.
    metadata : :obj:`dict`
        Metadata of Network such as ?
    data_sources : :obj:`dict` of :obj:`str`
        Data Sources of grid, generators etc.
        Keys: 'grid', 'generators', ?
    mv_grid : :class:`~.grid.grids.MVGrid`
        Medium voltage (MV) grid
    generator_scenario : :obj:`str`
        Defines which scenario of future generator park to use.

    Attributes
    ----------
    results : :class:`~.grid.network.Results`
        Object with results from power flow analyses

    """

    def __init__(self, **kwargs):
        self._scenario_description = kwargs.get('scenario_description', None)
        self._config = Config(config_path=kwargs.get('config_path', None))
        self._equipment_data = self._load_equipment_data()
        self._metadata = kwargs.get('metadata', None)
        self._data_sources = kwargs.get('data_sources', {})
        self._generator_scenario = kwargs.get('generator_scenario', None)

        self._mv_grid = kwargs.get('mv_grid', None)
        self._pypsa = None
        self.results = Results(self)

        self._dingo_import_data = []

    def _load_equipment_data(self):
        """Load equipment data for transformers, cables etc.

        Returns
        -------
        :obj:`dict` of :pandas:`pandas.DataFrame<dataframe>`

        """

        package_path = edisgo.__path__[0]
        equipment_dir = self.config['system_dirs']['equipment_dir']

        data = {}
        equipment = {'mv': ['trafos', 'lines', 'cables'],
                     'lv': ['trafos', 'cables']}

        for voltage_level, eq_list in equipment.items():
            for i in eq_list:
                equipment_parameters = self.config['equipment'][
                    'equipment_{}_parameters_{}'.format(voltage_level, i)]
                data['{}_{}'.format(voltage_level, i)] = pd.read_csv(
                    os.path.join(package_path, equipment_dir,
                                 equipment_parameters),
                    comment='#', index_col='name',
                    delimiter=',', decimal='.')

        return data

    @property
    def id(self):
        """
        MV grid ID

        Returns
        --------
        :obj:`str`
            MV grid ID

        """
        return self._id

    @property
    def config(self):
        """
        eDisGo configuration data.

        Returns
        -------
        :obj:`collections.OrderedDict`
            Configuration data from config files.

        """
        return self._config

    @config.setter
    def config(self, config_path):
        self._config = Config(config_path=config_path)

    @property
    def metadata(self):
        """
        Metadata of Network

        Returns
        --------
        :obj:`dict`
            Metadata of Network

        """
        return self._metadata

    @property
    def generator_scenario(self):
        """
        Defines which scenario of future generator park to use.

        Parameters
        ----------
        generator_scenario_name : :obj:`str`
            Name of scenario of future generator park

        Returns
        --------
        :obj:`str`
            Name of scenario of future generator park

        """
        return self._generator_scenario

    @generator_scenario.setter
    def generator_scenario(self, generator_scenario_name):
        self._generator_scenario = generator_scenario_name

    @property
    def scenario_description(self):
        """
        Used to describe your scenario but not used for anything else.

        Parameters
        ----------
        scenario_description : :obj:`str`
            Description of scenario

        Returns
        --------
        :obj:`str`
            Scenario name

        """
        return self._scenario_description

    @scenario_description.setter
    def scenario_description(self, scenario_description):
        self._scenario_description = scenario_description

    @property
    def equipment_data(self):
        """
        Technical data of electrical equipment such as lines and transformers

        Returns
        --------
        :obj:`dict` of :pandas:`pandas.DataFrame<dataframe>`
            Data of electrical equipment

        """
        return self._equipment_data

    @property
    def mv_grid(self):
        """
        Medium voltage (MV) grid

        Parameters
        ----------
        mv_grid : :class:`~.grid.grids.MVGrid`
            Medium voltage (MV) grid

        Returns
        --------
        :class:`~.grid.grids.MVGrid`
            Medium voltage (MV) grid

        """
        return self._mv_grid

    @mv_grid.setter
    def mv_grid(self, mv_grid):
        self._mv_grid = mv_grid

    @property
    def timeseries(self):
        """
        Object containing load and feed-in time series.

        Parameters
        ----------
        timeseries : :class:`~.grid.network.TimeSeries`
            Object containing load and feed-in time series.

        Returns
        --------
        :class:`~.grid.network.TimeSeries`
            Object containing load and feed-in time series.

        """
        return self._timeseries

    @timeseries.setter
    def timeseries(self, timeseries):
        self._timeseries = timeseries

    @property
    def data_sources(self):
        """
        Dictionary with data sources of grid, generators etc.

        Returns
        --------
        :obj:`dict` of :obj:`str`
            Data Sources of grid, generators etc.

        """
        return self._data_sources

    def set_data_source(self, key, data_source):
        """
        Set data source for key (e.g. 'grid')

        Parameters
        ----------
        key : :obj:`str`
            Specifies data
        data_source : :obj:`str`
            Specifies data source

        """
        self._data_sources[key] = data_source

    @property
    def dingo_import_data(self):
        """
        Temporary data from ding0 import needed for OEP generator update

        """
        return self._dingo_import_data

    @dingo_import_data.setter
    def dingo_import_data(self, dingo_data):
        self._dingo_import_data = dingo_data

    @property
    def pypsa(self):
        """
        PyPSA grid representation

        A grid topology representation based on
        :pandas:`pandas.DataFrame<dataframe>`. The overall container object of
        this data model, the :pypsa:`pypsa.Network<network>`,
        is assigned to this attribute.

        Parameters
        ----------
        pypsa : :pypsa:`pypsa.Network<network>`
            The `PyPSA network
            <https://www.pypsa.org/doc/components.html#network>`_ container.

        Returns
        -------
        :pypsa:`pypsa.Network<network>`
            PyPSA grid representation. The attribute `edisgo_mode` is added
            to specify if pypsa representation of the edisgo network
            was created for the whole grid topology (MV + LV), only MV or only
            LV. See parameter `mode` in
            :meth:`~.grid.network.EDisGo.analyze` for more information.

        """
        return self._pypsa

    @pypsa.setter
    def pypsa(self, pypsa):
        self._pypsa = pypsa

    def __repr__(self):
        return 'Network ' + str(self._id)


class Config:
    """
    Container for all configurations.

    Parameters
    -----------
    config_path : None or :obj:`str` or :obj:`dict`
        Path to the config directory. Options are:

        * None
          If `config_path` is None configs are loaded from the edisgo
          default config directory ($HOME$/.edisgo). If the directory
          does not exist it is created. If config files don't exist the
          default config files are copied into the directory.
        * :obj:`str`
          If `config_path` is a string configs will be loaded from the
          directory specified by `config_path`. If the directory
          does not exist it is created. If config files don't exist the
          default config files are copied into the directory.
        * :obj:`dict`
          A dictionary can be used to specify different paths to the
          different config files. The dictionary must have the following
          keys:
          * 'config_db_tables'
          * 'config_grid'
          * 'config_grid_expansion'
          * 'config_timeseries'

          Values of the dictionary are paths to the corresponding
          config file. In contrast to the other two options the directories
          and config files must exist and are not automatically created.

        Default: None.

    Notes
    -----
    The Config object can be used like a dictionary. See example on how to use
    it.

    Examples
    --------
    Create Config object from default config files

    >>> from edisgo.grid.network import Config
    >>> config = Config()

    Get reactive power factor for generators in the MV grid

    >>> config['reactive_power_factor']['mv_gen']

    """

    def __init__(self, **kwargs):
        self._data = self._load_config(kwargs.get('config_path', None))

    @staticmethod
    def _load_config(config_path=None):
        """
        Load config files.

        Parameters
        -----------
        config_path : None or :obj:`str` or dict
            See class definition for more information.

        Returns
        -------
        :obj:`collections.OrderedDict`
            eDisGo configuration data from config files.

        """

        config_files = ['config_db_tables', 'config_grid',
                        'config_grid_expansion', 'config_timeseries']

        # load configs
        if isinstance(config_path, dict):
            for conf in config_files:
                config.load_config(filename='{}.cfg'.format(conf),
                                   config_dir=config_path[conf],
                                   copy_default_config=False)
        else:
            for conf in config_files:
                config.load_config(filename='{}.cfg'.format(conf),
                                   config_dir=config_path)

        config_dict = config.cfg._sections

        # convert numeric values to float
        for sec, subsecs in config_dict.items():
            for subsec, val in subsecs.items():
                # try str -> float conversion
                try:
                    config_dict[sec][subsec] = float(val)
                except:
                    pass

        # convert to time object
        config_dict['demandlib']['day_start'] = datetime.datetime.strptime(
            config_dict['demandlib']['day_start'], "%H:%M")
        config_dict['demandlib']['day_start'] = datetime.time(
            config_dict['demandlib']['day_start'].hour,
            config_dict['demandlib']['day_start'].minute)
        config_dict['demandlib']['day_end'] = datetime.datetime.strptime(
            config_dict['demandlib']['day_end'], "%H:%M")
        config_dict['demandlib']['day_end'] = datetime.time(
            config_dict['demandlib']['day_end'].hour,
            config_dict['demandlib']['day_end'].minute)

        return config_dict

    def __getitem__(self, key1, key2=None):
        if key2 is None:
            try:
                return self._data[key1]
            except:
                raise KeyError(
                    "Config does not contain section {}.".format(key1))
        else:
            try:
                return self._data[key1][key2]
            except:
                raise KeyError("Config does not contain value for {} or "
                               "section {}.".format(key2, key1))

    def __setitem__(self, key, value):
        self._data[key] = value

    def __delitem__(self, key):
        del self._data[key]

    def __iter__(self):
        return iter(self._data)

    def __len__(self):
        return len(self._data)


class TimeSeriesControl:
    """
    Sets up TimeSeries Object.

    Parameters
    ----------
    network : :class:`~.grid.network.Network`
        The eDisGo data container
    mode : :obj:`str`, optional
        Mode must be set in case of worst-case analyses and can either be
        'worst-case' (both feed-in and load case), 'worst-case-feedin' (only
        feed-in case) or 'worst-case-load' (only load case). All other
        parameters except of `config-data` will be ignored. Default: None.
    timeseries_generation_fluctuating : :obj:`str` or :pandas:`pandas.DataFrame<dataframe>`, optional
        Parameter used to obtain time series for active power feed-in of
        fluctuating renewables wind and solar.
        Possible options are:

        * 'oedb'
          Time series for 2011 are obtained from the OpenEnergy DataBase.
          `mv_grid_id` and `scenario_description` have to be provided when
          choosing this option.
        * :pandas:`pandas.DataFrame<dataframe>`
          DataFrame with time series, normalized with corresponding capacity.
          Time series can either be aggregated by technology type or by type
          and weather cell ID. In the first case columns of the DataFrame are
          'solar' and 'wind'; in the second case columns need to be a
          :pandas:`pandas.MultiIndex<multiindex>` with the first level
          containing the type and the second level the weather cell ID.

        Default: None.
    timeseries_generation_dispatchable : :pandas:`pandas.DataFrame<dataframe>`, optional
        DataFrame with time series for active power of each (aggregated)
        type of dispatchable generator normalized with corresponding capacity.
        Columns represent generator type:

        * 'gas'
        * 'coal'
        * 'biomass'
        * 'other'
        * ...

        Use 'other' if you don't want to explicitly provide every possible
        type. Default: None.
    timeseries_generation_reactive_power : :pandas:`pandas.DataFrame<dataframe>`, optional
        DataFrame with time series of normalized reactive power (normalized by
        the rated nominal active power) per technology and weather cell. Index
        needs to be a :pandas:`pandas.DatetimeIndex<datetimeindex>`.
        Columns represent generator type and can be a MultiIndex column
        containing the weather cell ID in the second level. If the technology
        doesn't contain weather cell information i.e. if it is other than solar
        and wind generation, this second level can be left as an empty string ''.

        Default: None.
    timeseries_load : :obj:`str` or :pandas:`pandas.DataFrame<dataframe>`, optional
        Parameter used to obtain time series of active power of (cumulative)
        loads.
        Possible options are:

        * 'demandlib'
          Time series are generated using the oemof demandlib.
        * :pandas:`pandas.DataFrame<dataframe>`
          DataFrame with load time series of each (cumulative) type of load
          normalized with corresponding annual energy demand.
          Columns represent load type:

          * 'residential'
          * 'retail'
          * 'industrial'
          * 'agricultural'

        Default: None.
    timeseries_load_reactive_power : :pandas:`pandas.DataFrame<dataframe>`, optional
        Parameter to get the time series of the reactive power of loads. It should be a
        DataFrame with time series of normalized reactive power (normalized by
        annual energy demand) per load sector. Index needs to be a
        :pandas:`pandas.DatetimeIndex<datetimeindex>`.
        Columns represent load type:

          * 'residential'
          * 'retail'
          * 'industrial'
          * 'agricultural'

        Default: None.
    timeindex : :pandas:`pandas.DatetimeIndex<datetimeindex>`
        Can be used to define a time range for which to obtain load time series
        and feed-in time series of fluctuating renewables or to define time
        ranges of the given time series that will be used in the analysis.

    """

    def __init__(self, network, **kwargs):

        self.timeseries = TimeSeries(network=network)
        mode = kwargs.get('mode', None)
        config_data = network.config
        weather_cell_ids = network.mv_grid.weather_cells

        if mode:
            if mode == 'worst-case':
                modes = ['feedin_case', 'load_case']
            elif mode == 'worst-case-feedin' or mode == 'worst-case-load':
                modes = ['{}_case'.format(mode.split('-')[-1])]
            else:
                raise ValueError('{} is not a valid mode.'.format(mode))

            # set random timeindex
            self.timeseries._timeindex = pd.date_range(
                '1/1/1970', periods=len(modes), freq='H')
            self._worst_case_generation(config_data['worst_case_scale_factor'],
                                        modes)
            self._worst_case_load(config_data['worst_case_scale_factor'],
                                  config_data['peakload_consumption_ratio'],
                                  modes)

        else:
            # feed-in time series of fluctuating renewables
            ts = kwargs.get('timeseries_generation_fluctuating', None)
            if isinstance(ts, pd.DataFrame):
                self.timeseries.generation_fluctuating = ts
            elif isinstance(ts, str) and ts == 'oedb':
                self.timeseries.generation_fluctuating = \
                    import_feedin_timeseries(config_data,
                                             weather_cell_ids)
            else:
                raise ValueError('Your input for '
                                 '"timeseries_generation_fluctuating" is not '
                                 'valid.'.format(mode))
            # feed-in time series for dispatchable generators
            ts = kwargs.get('timeseries_generation_dispatchable', None)
            if isinstance(ts, pd.DataFrame):
                self.timeseries.generation_dispatchable = ts
            else:
                raise ValueError('Your input for '
                                 '"timeseries_generation_dispatchable" is not '
                                 'valid.'.format(mode))
            # reactive power time series for all generators
            ts = kwargs.get('timeseries_generation_reactive_power', None)
            if isinstance(ts, pd.DataFrame):
                self.timeseries.generation_reactive_power = ts
            # set time index
            if kwargs.get('timeindex', None) is not None:
                self.timeseries._timeindex = kwargs.get('timeindex')
            else:
                self.timeseries._timeindex = \
                    self.timeseries._generation_fluctuating.index

            # load time series
            ts = kwargs.get('timeseries_load', None)
            if isinstance(ts, pd.DataFrame):
                self.timeseries.load = ts
            elif ts == 'demandlib':
                self.timeseries.load = import_load_timeseries(
                    config_data, ts, year=self.timeseries.timeindex[0].year)
            else:
                raise ValueError('Your input for "timeseries_load" is not '
                                 'valid.'.format(mode))
            # reactive power timeseries for loads
            ts = kwargs.get('timeseries_load_reactive_power', None)
            if isinstance(ts, pd.DataFrame):
                self.timeseries.load_reactive_power = ts

            # check if time series for the set time index can be obtained
            self._check_timeindex()

    def _check_timeindex(self):
        """
        Check function to check if all feed-in and load time series contain
        values for the specified time index.

        """
        try:
            self.timeseries.generation_fluctuating
            self.timeseries.generation_dispatchable
            self.timeseries.load
            self.timeseries.generation_reactive_power
            self.timeseries.load_reactive_power
        except:
            message = 'Time index of feed-in and load time series does ' \
                      'not match.'
            logging.error(message)
            raise KeyError(message)

    def _worst_case_generation(self, worst_case_scale_factors, modes):
        """
        Define worst case generation time series for fluctuating and
        dispatchable generators.

        Parameters
        ----------
        worst_case_scale_factors : dict
            Scale factors defined in config file 'config_timeseries.cfg'.
            Scale factors describe actual power to nominal power ratio of in
            worst-case scenarios.
        modes : list
            List with worst-cases to generate time series for. Can be
            'feedin_case', 'load_case' or both.

        """

        self.timeseries.generation_fluctuating = pd.DataFrame(
            {'solar': [worst_case_scale_factors[
                           '{}_feedin_pv'.format(mode)] for mode in modes],
             'wind': [worst_case_scale_factors[
                          '{}_feedin_other'.format(mode)] for mode in modes]},
            index=self.timeseries.timeindex)

        self.timeseries.generation_dispatchable = pd.DataFrame(
            {'other': [worst_case_scale_factors[
                           '{}_feedin_other'.format(mode)] for mode in modes]},
            index=self.timeseries.timeindex)

    def _worst_case_load(self, worst_case_scale_factors,
                         peakload_consumption_ratio, modes):
        """
        Define worst case load time series for each sector.

        Parameters
        ----------
        worst_case_scale_factors : dict
            Scale factors defined in config file 'config_timeseries.cfg'.
            Scale factors describe actual power to nominal power ratio of in
            worst-case scenarios.
        peakload_consumption_ratio : dict
            Ratios of peak load to annual consumption per sector, defined in
            config file 'config_timeseries.cfg'
        modes : list
            List with worst-cases to generate time series for. Can be
            'feedin_case', 'load_case' or both.

        """

        sectors = ['residential', 'retail', 'industrial', 'agricultural']
        lv_power_scaling = np.array(
            [worst_case_scale_factors['lv_{}_load'.format(mode)]
             for mode in modes])
        mv_power_scaling = np.array(
            [worst_case_scale_factors['mv_{}_load'.format(mode)]
             for mode in modes])

        lv = {(sector, 'lv'): peakload_consumption_ratio[sector] *
                              lv_power_scaling
              for sector in sectors}
        mv = {(sector, 'mv'): peakload_consumption_ratio[sector] *
                              mv_power_scaling
              for sector in sectors}
        self.timeseries.load = pd.DataFrame({**lv, **mv},
                                            index=self.timeseries.timeindex)


class CurtailmentControl:
    """
    Allocates given curtailment targets to solar and wind generators.

    Parameters
    ----------
    edisgo: :class:`edisgo.EDisGo`
        The parent EDisGo object that this instance is a part of.
    methodology : :obj:`str`
        Defines the curtailment strategy. Possible options are:

        * 'feedin-proportional'
          The curtailment that has to be met in each time step is allocated
          equally to all generators depending on their share of total
          feed-in in that time step. For more information see
          :func:`edisgo.flex_opt.curtailment.feedin_proportional`.
        * 'voltage-based'
          The curtailment that has to be met in each time step is allocated
          based on the voltages at the generator connection points and a
          defined voltage threshold. Generators at higher voltages
          are curtailed more. The default voltage threshold is 1.0 but
          can be changed by providing the argument 'voltage_threshold'. This
          method formulates the allocation of curtailment as a linear
          optimization problem using :py:mod:`Pyomo` and requires a linear
          programming solver like coin-or cbc (cbc) or gnu linear programming
          kit (glpk). The solver can be specified through the parameter
          'solver'. For more information see
          :func:`edisgo.flex_opt.curtailment.voltage_based`.

    curtailment_timeseries : :pandas:`pandas.Series<series>` or :pandas:`pandas.DataFrame<dataframe>`, optional
        Series or DataFrame containing the curtailment time series in kW. Index
        needs to be a :pandas:`pandas.DatetimeIndex<datetimeindex>`.
        Provide a Series if the curtailment time series applies to wind and
        solar generators. Provide a DataFrame if the curtailment time series
        applies to a specific technology and optionally weather cell. In the
        first case columns of the DataFrame are e.g. 'solar' and 'wind'; in the
        second case columns need to be a
        :pandas:`pandas.MultiIndex<multiindex>` with the first level containing
        the type and the second level the weather cell ID. Default: None.
    solver: :obj:`str`
        The solver used to optimize the curtailment assigned to the generators
        when 'voltage-based' curtailment methodology is chosen.
        Possible options are:

        * 'cbc'
        * 'glpk'
        * any other available solver compatible with 'pyomo' such as 'gurobi'
          or 'cplex'

        Default: 'cbc'.
    voltage_threshold : :obj:`float`
        Voltage below which no curtailment is assigned to the respective
        generator if not necessary when 'voltage-based' curtailment methodology
        is chosen. See :func:`edisgo.flex_opt.curtailment.voltage_based` for
        more information. Default: 1.0.

    """

    def __init__(self, edisgo, methodology, curtailment_timeseries, **kwargs):

        logging.info("Start curtailment methodology {}.".format(methodology))

        self._check_timeindex(curtailment_timeseries, edisgo.network)

        if methodology == 'feedin-proportional':
            curtailment_method = curtailment.feedin_proportional
        elif methodology == 'voltage-based':
            curtailment_method = curtailment.voltage_based
        else:
            raise ValueError(
                '{} is not a valid curtailment methodology.'.format(
                    methodology))

        # get all fluctuating generators and their attributes (weather ID,
        # type, etc.)
        generators = get_gen_info(edisgo.network, 'mvlv', fluctuating=True)

        # do analyze to get all voltages at generators and feed-in dataframe
        edisgo.analyze()

        # get feed-in time series of all generators
        feedin = edisgo.network.pypsa.generators_t.p * 1000
        # drop dispatchable generators and slack generator
        drop_labels = [_ for _ in feedin.columns
                       if 'GeneratorFluctuating' not in _] \
                      + ['Generator_slack']
        feedin.drop(labels=drop_labels, axis=1, inplace=True)

        if isinstance(curtailment_timeseries, pd.Series):
            # check if curtailment exceeds feed-in
            self._precheck(curtailment_timeseries, feedin,
                           'all_fluctuating_generators')

            # do curtailment
            curtailment_method(
                feedin, generators, curtailment_timeseries, edisgo,
                'all_fluctuating_generators', **kwargs)

        elif isinstance(curtailment_timeseries, pd.DataFrame):
            for col in curtailment_timeseries.columns:
                logging.debug('Calculating curtailment for {}'.format(col))

                # filter generators
                if isinstance(curtailment_timeseries.columns, pd.MultiIndex):
                    selected_generators = generators.loc[
                        (generators.type == col[0]) &
                        (generators.weather_cell_id == col[1])]
                else:
                    selected_generators = generators.loc[
                        (generators.type == col)]

                # check if curtailment exceeds feed-in
                feedin_selected_generators = \
                    feedin.loc[:, selected_generators.gen_repr.values]
                self._precheck(curtailment_timeseries.loc[:, col],
                               feedin_selected_generators, col)

                # do curtailment
                curtailment_method(
                    feedin_selected_generators, selected_generators,
                    curtailment_timeseries.loc[:, col], edisgo,
                    col, **kwargs)

        # check if curtailment exceeds feed-in
        self._postcheck(edisgo.network, feedin)

        # update generator time series in pypsa network
        if edisgo.network.pypsa is not None:
            pypsa_io.update_pypsa_generator_timeseries(edisgo.network)

        # add measure to Results object
        edisgo.network.results.measures = 'curtailment'

    def _check_timeindex(self, curtailment_timeseries, network):
        """
        Raises an error if time index of curtailment time series does not
        comply with the time index of load and feed-in time series.

        Parameters
        -----------
        curtailment_timeseries : :pandas:`pandas.Series<series>` or \
            :pandas:`pandas.DataFrame<dataframe>`
            See parameter `curtailment_timeseries` in class definition for more
            information.

        """
        if curtailment_timeseries is None:
            message = 'No curtailment given.'
            logging.error(message)
            raise KeyError(message)
        try:
            curtailment_timeseries.loc[network.timeseries.timeindex]
        except:
            message = 'Time index of curtailment time series does not match ' \
                      'with load and feed-in time series.'
            logging.error(message)
            raise KeyError(message)

    def _precheck(self, curtailment_timeseries, feedin_df, curtailment_key):
        """
        Raises an error if the curtailment at any time step exceeds the
        total feed-in of all generators curtailment can be distributed among
        at that time.

        Parameters
        -----------
        curtailment_timeseries : :pandas:`pandas.Series<series>`
            Curtailment time series in kW for the technology (and weather
            cell) specified in `curtailment_key`.
        feedin_df : :pandas:`pandas.Series<series>`
            Feed-in time series in kW for all generators of type (and in
            weather cell) specified in `curtailment_key`.
        curtailment_key : :obj:`str` or :obj:`tuple` with :obj:`str`
            Technology (and weather cell) curtailment is given for.

        """
        if not feedin_df.empty:
            feedin_selected_sum = feedin_df.sum(axis=1)
            bad_time_steps = [_ for _ in curtailment_timeseries.index
                              if curtailment_timeseries[_] >
                              feedin_selected_sum[_]]
            if bad_time_steps:
                message = 'Curtailment demand exceeds total feed-in in time ' \
                          'steps {}.'.format(bad_time_steps)
                logging.error(message)
                raise ValueError(message)
        else:
            bad_time_steps = [_ for _ in curtailment_timeseries.index
                              if curtailment_timeseries[_] > 0]
            if bad_time_steps:
                message = 'Curtailment given for time steps {} but there ' \
                          'are no generators to meet the curtailment target ' \
                          'for {}.'.format(bad_time_steps, curtailment_key)
                logging.error(message)
                raise ValueError(message)

    def _postcheck(self, network, feedin):
        """
        Raises an error if the curtailment of a generator exceeds the
        feed-in of that generator at any time step.

        Parameters
        -----------
        network : :class:`~.grid.network.Network`
        feedin : :pandas:`pandas.DataFrame<dataframe>`
            DataFrame with feed-in time series in kW. Columns of the dataframe
            are :class:`~.grid.components.GeneratorFluctuating`, index is
            time index.

        """
        curtailment = network.timeseries.curtailment
        gen_repr = [repr(_) for _ in curtailment.columns]
        feedin_repr = feedin.loc[:, gen_repr]
        curtailment_repr = curtailment
        curtailment_repr.columns = gen_repr
        if not ((feedin_repr - curtailment_repr) > -1e-3).all().all():
            message = 'Curtailment exceeds feed-in.'
            logging.error(message)
            raise TypeError(message)


class StorageControl:
    """
    Integrates storages into the grid.

    Parameters
    ----------
    edisgo : :class:`~.grid.network.EDisGo`
    timeseries : :obj:`str` or :pandas:`pandas.Series<series>` or :obj:`dict`
        Parameter used to obtain time series of active power the
        storage(s) is/are charged (negative) or discharged (positive) with. Can
        either be a given time series or an operation strategy.
        Possible options are:

        * Time series
          Time series the storage will be charged and discharged with can be
          set directly by providing a :pandas:`pandas.Series<series>` with
          time series of active charge (negative) and discharge (positive)
          power in kW. Index needs to be a
          :pandas:`pandas.DatetimeIndex<datetimeindex>`.
          If no nominal power for the storage is provided in
          `parameters` parameter, the maximum of the time series is
          used as nominal power.
          In case of more than one storage provide a :obj:`dict` where each
          entry represents a storage. Keys of the dictionary have to match
          the keys of the `parameters dictionary`, values must
          contain the corresponding time series as
          :pandas:`pandas.Series<series>`.
        * 'fifty-fifty'
          Storage operation depends on actual power of generators. If
          cumulative generation exceeds 50% of the nominal power, the storage
          will charge. Otherwise, the storage will discharge.
          If you choose this option you have to provide a nominal power for
          the storage. See `parameters` for more information.

        Default: None.
    position : None or :obj:`str` or :class:`~.grid.components.Station` or :class:`~.grid.components.BranchTee`  or :class:`~.grid.components.Generator` or :class:`~.grid.components.Load` or :obj:`dict`
        To position the storage a positioning strategy can be used or a
        node in the grid can be directly specified. Possible options are:

        * 'hvmv_substation_busbar'
          Places a storage unit directly at the HV/MV station's bus bar.
        * :class:`~.grid.components.Station` or :class:`~.grid.components.BranchTee` or :class:`~.grid.components.Generator` or :class:`~.grid.components.Load`
          Specifies a node the storage should be connected to. In the case
          this parameter is of type :class:`~.grid.components.LVStation` an
          additional parameter, `voltage_level`, has to be provided to define
          which side of the LV station the storage is connected to.
        * 'distribute_storages_mv'
          Places one storage in each MV feeder if it reduces grid expansion
          costs. This method needs a given time series of active power.
          ToDo: Elaborate

        In case of more than one storage provide a :obj:`dict` where each
        entry represents a storage. Keys of the dictionary have to match
        the keys of the `timeseries` and `parameters`
        dictionaries, values must contain the corresponding positioning
        strategy or node to connect the storage to.
    parameters : :obj:`dict`, optional
        Dictionary with the following optional storage parameters:

        .. code-block:: python

            {
                'nominal_power': <float>, # in kW
                'max_hours': <float>, # in h
                'soc_initial': <float>, # in kWh
                'efficiency_in': <float>, # in per unit 0..1
                'efficiency_out': <float>, # in per unit 0..1
                'standing_loss': <float> # in per unit 0..1
            }

        See :class:`~.grid.components.Storage` for more information on storage
        parameters.
        In case of more than one storage provide a :obj:`dict` where each
        entry represents a storage. Keys of the dictionary have to match
        the keys of the `timeseries` dictionary, values must
        contain the corresponding parameters dictionary specified above.
        Note: As edisgo currently only provides a power flow analysis storage
        parameters don't have any effect on the calculations.
        Default: {}.
    voltage_level : :obj:`str`, optional
        This parameter only needs to be provided if `position` is of
        type :class:`~.grid.components.LVStation`. In that case `voltage_level`
        defines which side of the LV station the storage is connected to. Valid
        options are 'lv' and 'mv'. Default: None.
    timeseries_reactive_power : :pandas:`pandas.Series<series>` or :obj:`dict`
        By default reactive power is set through the config file
        `config_timeseries` in sections `reactive_power_factor` specifying
        the power factor and `reactive_power_mode` specifying if inductive
        or capacitive reactive power is provided.
        If you want to over-write this behavior you can provide a reactive
        power time series in kvar here. Be aware that eDisGo uses the generator
        sign convention for storages (see `Definitions and units` section of
        the documentation for more information). Index of the series needs to
        be a  :pandas:`pandas.DatetimeIndex<datetimeindex>`.
        In case of more than one storage provide a :obj:`dict` where each
        entry represents a storage. Keys of the dictionary have to match
        the keys of the `timeseries` dictionary, values must contain the
        corresponding time series as :pandas:`pandas.Series<series>`.

    """

    def __init__(self, edisgo, timeseries, position, **kwargs):

        self.edisgo = edisgo
        voltage_level = kwargs.get('voltage_level', None)
        parameters = kwargs.get('parameters', {})
        timeseries_reactive_power = kwargs.get(
            'timeseries_reactive_power', None)
        if isinstance(timeseries, dict):
            for storage, ts in timeseries.items():
                try:
                    position = position[storage]
                except KeyError:
                    message = 'Please provide storage parameters or ' \
                              'position for storage {}.'.format(storage)
                    logging.error(message)
                    raise KeyError(message)
                try:
                    params = parameters[storage]
                except:
                    params = {}
                try:
                    reactive_power = timeseries_reactive_power[storage]
                except:
                    reactive_power = None
                self._integrate_storage(ts, position, params,
                                        voltage_level, reactive_power)
        else:
            self._integrate_storage(timeseries, position, parameters,
                                    voltage_level, timeseries_reactive_power)

<<<<<<< HEAD
    def _integrate_storage(self, timeseries, position, params, voltage_level,
                           reactive_power_timeseries):
=======
        # add measure to Results object
        self.network.results.measures = 'storage_integration'

    def _integrate_storage(self, timeseries, params, position):
>>>>>>> 8cb58ff3
        """
        Integrate storage units in the grid.

        Parameters
        ----------
        timeseries : :obj:`str` or :pandas:`pandas.Series<series>`
            Parameter used to obtain time series of active power the storage
            storage is charged (negative) or discharged (positive) with. Can
            either be a given time series or an operation strategy. See class
            definition for more information
        position : :obj:`str` or :class:`~.grid.components.Station` or :class:`~.grid.components.BranchTee` or :class:`~.grid.components.Generator` or :class:`~.grid.components.Load`
            Parameter used to place the storage. See class definition for more
            information.
        params : :obj:`dict`
            Dictionary with storage parameters for one storage. See class
            definition for more information on what parameters must be
            provided.
        voltage_level : :obj:`str` or None
            `voltage_level` defines which side of the LV station the storage is
            connected to. Valid options are 'lv' and 'mv'. Default: None. See
            class definition for more information.
        reactive_power_timeseries : :pandas:`pandas.Series<series>` or None
            Reactive power time series in kvar (generator sign convention).
            Index of the series needs to be a
            :pandas:`pandas.DatetimeIndex<datetimeindex>`.

        """
        # place storage
        params = self._check_nominal_power(params, timeseries)
        if isinstance(position, Station) or isinstance(position, BranchTee) \
                or isinstance(position, Generator) \
                or isinstance(position, Load):
            storage = storage_integration.set_up_storage(
                node=position, parameters=params, voltage_level=voltage_level)
            line = storage_integration.connect_storage(storage, position)
        elif isinstance(position, str) \
                and position == 'hvmv_substation_busbar':
            storage, line = storage_integration.storage_at_hvmv_substation(
                self.edisgo.network.mv_grid, params)
        elif isinstance(position, str) \
                and position == 'distribute_storages_mv':
            # check active power time series
            if not isinstance(timeseries, pd.Series):
                raise ValueError(
                    "Storage time series needs to be a pandas Series if "
                    "`position` is 'distribute_storages_mv'.")
            else:
                timeseries = pd.DataFrame(data={'p': timeseries},
                                          index=timeseries.index)
                self._check_timeindex(timeseries)
            # check reactive power time series
            if reactive_power_timeseries is not None:
                self._check_timeindex(reactive_power_timeseries)
                timeseries['q'] = reactive_power_timeseries.loc[
                    timeseries.index]
            else:
                timeseries['q'] = 0
            # start storage positioning method
            storage_positioning.one_storage_per_feeder(
                edisgo=self.edisgo, storage_timeseries=timeseries,
                storage_nominal_power=params['nominal_power'],
                storage_parameters=params)
            return
        else:
            message = 'Provided storage position option {} is not ' \
                      'valid.'.format(timeseries)
            logging.error(message)
            raise KeyError(message)

        # implement operation strategy (active power)
        if isinstance(timeseries, pd.Series):
            timeseries = pd.DataFrame(data={'p': timeseries},
                                      index=timeseries.index)
            self._check_timeindex(timeseries)
            storage.timeseries = timeseries
        elif isinstance(timeseries, str) and timeseries == 'fifty-fifty':
            storage_operation.fifty_fifty(self.edisgo.network, storage)
        else:
            message = 'Provided storage timeseries option {} is not ' \
                      'valid.'.format(timeseries)
            logging.error(message)
            raise KeyError(message)

        # reactive power
        if reactive_power_timeseries is not None:
            self._check_timeindex(reactive_power_timeseries)
            storage.timeseries = pd.DataFrame(
                {'p': storage.timeseries.p,
                 'q': reactive_power_timeseries.loc[storage.timeseries.index]},
                index=storage.timeseries.index)

        # update pypsa representation
        if self.edisgo.network.pypsa is not None:
            pypsa_io.update_pypsa_storage(
                self.edisgo.network.pypsa,
                storages=[storage], storages_lines=[line])

    def _check_nominal_power(self, storage_parameters, timeseries):
        """
        Tries to assign a nominal power to the storage.

        Checks if nominal power is provided through `storage_parameters`,
        otherwise tries to return the absolute maximum of `timeseries`. Raises
        an error if it cannot assign a nominal power.

        Parameters
        ----------
        timeseries : :obj:`str` or :pandas:`pandas.Series<series>`
            See parameter `timeseries` in class definition for more
            information.
        storage_parameters : :obj:`dict`
            See parameter `parameters` in class definition for more
            information.

        Returns
        --------
        :obj:`dict`
            The given `storage_parameters` is returned extended by an entry for
            'nominal_power', if it didn't already have that key.

        """
        if storage_parameters.get('nominal_power', None) is None:
            try:
                storage_parameters['nominal_power'] = max(abs(timeseries))
            except:
                raise ValueError("Could not assign a nominal power to the "
                                 "storage. Please provide either a nominal "
                                 "power or an active power time series.")
        return storage_parameters

    def _check_timeindex(self, timeseries):
        """
        Raises an error if time index of storage time series does not
        comply with the time index of load and feed-in time series.

        Parameters
        -----------
        timeseries : :pandas:`pandas.DataFrame<dataframe>`
            DataFrame containing active power the storage is charged (negative)
            and discharged (positive) with in kW in column 'p' and
            reactive power in kVA in column 'q'.

        """
        try:
            timeseries.loc[self.edisgo.network.timeseries.timeindex]
        except:
            message = 'Time index of storage time series does not match ' \
                      'with load and feed-in time series.'
            logging.error(message)
            raise KeyError(message)


class TimeSeries:
    """
    Defines time series for all loads and generators in network (if set).

    Contains time series for loads (sector-specific), generators
    (technology-specific), and curtailment (technology-specific).

    Attributes
    ----------
    generation_fluctuating : :pandas:`pandas.DataFrame<dataframe>`, optional
        DataFrame with active power feed-in time series for fluctuating
        renewables solar and wind, normalized with corresponding capacity.
        Time series can either be aggregated by technology type or by type
        and weather cell ID. In the first case columns of the DataFrame are
        'solar' and 'wind'; in the second case columns need to be a
        :pandas:`pandas.MultiIndex<multiindex>` with the first level
        containing the type and the second level the weather cell ID.
        Default: None.
    generation_dispatchable : :pandas:`pandas.DataFrame<dataframe>`, optional
        DataFrame with time series for active power of each (aggregated)
        type of dispatchable generator normalized with corresponding capacity.
        Columns represent generator type:

        * 'gas'
        * 'coal'
        * 'biomass'
        * 'other'
        * ...

        Use 'other' if you don't want to explicitly provide every possible
        type. Default: None.
    generation_reactive_power : :pandas: `pandasDataFrame<dataframe>`, optional
        DataFrame with reactive power per technology and weather cell ID,
        normalized with the nominal active power.
        Time series can either be aggregated by technology type or by type
        and weather cell ID. In the first case columns of the DataFrame are
        'solar' and 'wind'; in the second case columns need to be a
        :pandas:`pandas.MultiIndex<multiindex>` with the first level
        containing the type and the second level the weather cell ID.
        If the technology doesn't contain weather cell information, i.e.
        if it is other than solar or wind generation,
        this second level can be left as a numpy Nan or a None.
        Default: None.
    load : :pandas:`pandas.DataFrame<dataframe>`, optional
        DataFrame with active power of load time series of each (cumulative)
        type of load, normalized with corresponding annual energy demand.
        Columns represent load type:

        * 'residential'
        * 'retail'
        * 'industrial'
        * 'agricultural'

         Default: None.
    load_reactive_power : :pandas:`pandas.DataFrame<dataframe>`, optional
        DataFrame with time series of normalized reactive power (normalized by
        annual energy demand) per load sector. Index needs to be a
        :pandas:`pandas.DatetimeIndex<datetimeindex>`.
        Columns represent load type:

          * 'residential'
          * 'retail'
          * 'industrial'
          * 'agricultural'

        Default: None.
    curtailment : :pandas:`pandas.DataFrame<dataframe>` or List, optional
        In the case curtailment is applied to all fluctuating renewables
        this needs to be a DataFrame with active power curtailment time series.
        Time series can either be aggregated by technology type or by type
        and weather cell ID. In the first case columns of the DataFrame are
        'solar' and 'wind'; in the second case columns need to be a
        :pandas:`pandas.MultiIndex<multiindex>` with the first level
        containing the type and the second level the weather cell ID.
        In the case curtailment is only applied to specific generators, this
        parameter needs to be a list of all generators that are curtailed.
        Default: None.
    timeindex : :pandas:`pandas.DatetimeIndex<datetimeindex>`, optional
        Can be used to define a time range for which to obtain the provided
        time series and run power flow analysis. Default: None.

    See also
    --------
    `timeseries` getter in :class:`~.grid.components.Generator`,
    :class:`~.grid.components.GeneratorFluctuating` and
    :class:`~.grid.components.Load`.

    """

    def __init__(self, network, **kwargs):
        self.network = network
        self._generation_dispatchable = kwargs.get('generation_dispatchable',
                                                   None)
        self._generation_fluctuating = kwargs.get('generation_fluctuating',
                                                  None)
        self._generation_reactive_power = kwargs.get(
            'generation_reactive_power', None)
        self._load = kwargs.get('load', None)
        self._load_reactive_power = kwargs.get('load_reacitve_power', None)
        self._curtailment = kwargs.get('curtailment', None)
        self._timeindex = kwargs.get('timeindex', None)
        self._timesteps_load_feedin_case = None

    @property
    def generation_dispatchable(self):
        """
        Get generation time series of dispatchable generators (only active
        power)

        Returns
        -------
        :pandas:`pandas.DataFrame<dataframe>`
            See class definition for details.

        """
        try:
            return self._generation_dispatchable.loc[[self.timeindex], :]
        except:
            return self._generation_dispatchable.loc[self.timeindex, :]

    @generation_dispatchable.setter
    def generation_dispatchable(self, generation_dispatchable_timeseries):
        self._generation_dispatchable = generation_dispatchable_timeseries

    @property
    def generation_fluctuating(self):
        """
        Get generation time series of fluctuating renewables (only active
        power)

        Returns
        -------
        :pandas:`pandas.DataFrame<dataframe>`
            See class definition for details.

        """
        try:
            return self._generation_fluctuating.loc[[self.timeindex], :]
        except:
            return self._generation_fluctuating.loc[self.timeindex, :]

    @generation_fluctuating.setter
    def generation_fluctuating(self, generation_fluc_timeseries):
        self._generation_fluctuating = generation_fluc_timeseries

    @property
    def generation_reactive_power(self):
        """
        Get reactive power time series for generators normalized by nominal
        active power.

        Returns
        -------
        :pandas: `pandas.DataFrame<dataframe>`
            See class definition for details.

        """
        if self._generation_reactive_power is not None:
            return self._generation_reactive_power.loc[self.timeindex, :]
        else:
            return None

    @generation_reactive_power.setter
    def generation_reactive_power(self, generation_reactive_power_timeseries):
        self._generation_reactive_power = generation_reactive_power_timeseries

    @property
    def load(self):
        """
        Get load time series (only active power)

        Returns
        -------
        dict or :pandas:`pandas.DataFrame<dataframe>`
            See class definition for details.

        """
        try:
            return self._load.loc[[self.timeindex], :]
        except:
            return self._load.loc[self.timeindex, :]

    @load.setter
    def load(self, load_timeseries):
        self._load = load_timeseries

    @property
    def load_reactive_power(self):
        """
        Get reactive power time series for load normalized by annual
        consumption.

        Returns
        -------
        :pandas: `pandas.DataFrame<dataframe>`
            See class definition for details.

        """
        if self._load_reactive_power is not None:
            return self._load_reactive_power.loc[self.timeindex, :]
        else:
            return None

    @load_reactive_power.setter
    def load_reactive_power(self, load_reactive_power_timeseries):
        self._load_reactive_power = load_reactive_power_timeseries

    @property
    def timeindex(self):
        """
        Parameters
        ----------
        time_range : :pandas:`pandas.DatetimeIndex<datetimeindex>`
            Time range of power flow analysis

        Returns
        -------
        :pandas:`pandas.DatetimeIndex<datetimeindex>`
            See class definition for details.

        """
        return self._timeindex

    @property
    def curtailment(self):
        """
        Get curtailment time series of dispatchable generators (only active
        power)

        Parameters
        ----------
        curtailment : list or :pandas:`pandas.DataFrame<dataframe>`
            See class definition for details.

        Returns
        -------
        :pandas:`pandas.DataFrame<dataframe>`
            In the case curtailment is applied to all solar and wind generators
            curtailment time series either aggregated by technology type or by
            type and weather cell ID are returnded. In the first case columns
            of the DataFrame are 'solar' and 'wind'; in the second case columns
            need to be a :pandas:`pandas.MultiIndex<multiindex>` with the
            first level containing the type and the second level the weather
            cell ID.
            In the case curtailment is only applied to specific generators,
            curtailment time series of all curtailed generators, specified in
            by the column name are returned.

        """
        if self._curtailment is not None:
            if isinstance(self._curtailment, pd.DataFrame):
                try:
                    return self._curtailment.loc[[self.timeindex], :]
                except:
                    return self._curtailment.loc[self.timeindex, :]
            elif isinstance(self._curtailment, list):
                try:
                    curtailment = pd.DataFrame()
                    for gen in self._curtailment:
                        curtailment[gen] = gen.curtailment
                    return curtailment
                except:
                    raise
        else:
            return None

    @curtailment.setter
    def curtailment(self, curtailment):
        self._curtailment = curtailment

    @property
    def timesteps_load_feedin_case(self):
        """
        Contains residual load and information on feed-in and load case.

        Residual load is calculated from total (load - generation) in the grid.
        Grid losses are not considered.

        Feed-in and load case are identified based on the
        generation and load time series and defined as follows:

        1. Load case: positive (load - generation) at HV/MV substation
        2. Feed-in case: negative (load - generation) at HV/MV substation

        See also :func:`~.tools.tools.assign_load_feedin_case`.

        Parameters
        -----------
        timeseries_load_feedin_case : :pandas:`pandas.DataFrame<dataframe>`
            Dataframe with information on whether time step is handled as load
            case ('load_case') or feed-in case ('feedin_case') for each time
            step in :py:attr:`~timeindex`. Index of the series is the
            :py:attr:`~timeindex`.

        Returns
        -------
        :pandas:`pandas.Series<series>`
            Series with information on whether time step is handled as load
            case ('load_case') or feed-in case ('feedin_case') for each time
            step in :py:attr:`~timeindex`.
            Index of the dataframe is :py:attr:`~timeindex`. Columns of the
            dataframe are 'residual_load' with (load - generation) in kW at
            HV/MV substation and 'case' with 'load_case' for positive residual
            load and 'feedin_case' for negative residual load.

        """
        if self._timesteps_load_feedin_case is None:
            tools.assign_load_feedin_case(self.network)
        return self._timesteps_load_feedin_case

    @timesteps_load_feedin_case.setter
    def timesteps_load_feedin_case(self, timeseries_load_feedin_case):
        self._timesteps_load_feedin_case = timeseries_load_feedin_case


class Results:
    """
    Power flow analysis results management

    Includes raw power flow analysis results, history of measures to increase
    the grid's hosting capacity and information about changes of equipment.

    Attributes
    ----------
    network : :class:`~.grid.network.Network`
        The network is a container object holding all data.

    """

    def __init__(self, network):
        self.network = network
        self._measures = ['original']
        self._pfa_p = None
        self._pfa_q = None
        self._pfa_v_mag_pu = None
        self._i_res = None
        self._equipment_changes = pd.DataFrame()
        self._grid_expansion_costs = None
        self._grid_losses = None
        self._hv_mv_exchanges = None
        self._curtailment = None
        self._unresolved_issues = {}

    @property
    def measures(self):
        """
        List with the history of measures to increase grid's hosting capacity.

        Parameters
        ----------
        measure : :obj:`str`
            Measure to increase grid's hosting capacity. Possible options are
            'grid_expansion', 'storage_integration', 'curtailment'.

        Returns
        -------
        measures : :obj:`list`
            A stack that details the history of measures to increase grid's
            hosting capacity. The last item refers to the latest measure. The
            key `original` refers to the state of the grid topology as it was
            initially imported.

        """
        return self._measures

    @measures.setter
    def measures(self, measure):
        self._measures.append(measure)

    @property
    def pfa_p(self):
        """
        Active power results from power flow analysis in kW.

        Holds power flow analysis results for active power for the last
        iteration step. Index of the DataFrame is a DatetimeIndex indicating
        the time period the power flow analysis was conducted for; columns
        of the DataFrame are the edges as well as stations of the grid
        topology.

        Parameters
        ----------
        pypsa : :pandas:`pandas.DataFrame<dataframe>`
            Results time series of active power P in kW from the
            `PyPSA network <https://www.pypsa.org/doc/components.html#network>`_

            Provide this if you want to set values. For retrieval of data do
            not pass an argument

        Returns
        -------
        :pandas:`pandas.DataFrame<dataframe>`
            Active power results from power flow analysis

        """
        return self._pfa_p

    @pfa_p.setter
    def pfa_p(self, pypsa):
        self._pfa_p = pypsa

    @property
    def pfa_q(self):
        """
        Reactive power results from power flow analysis in kvar.

        Holds power flow analysis results for reactive power for the last
        iteration step. Index of the DataFrame is a DatetimeIndex indicating
        the time period the power flow analysis was conducted for; columns
        of the DataFrame are the edges as well as stations of the grid
        topology.

        Parameters
        ----------
        pypsa : :pandas:`pandas.DataFrame<dataframe>`
            Results time series of reactive power Q in kvar from the
            `PyPSA network <https://www.pypsa.org/doc/components.html#network>`_

            Provide this if you want to set values. For retrieval of data do not
            pass an argument

        Returns
        -------
        :pandas:`pandas.DataFrame<dataframe>`
            Reactive power results from power flow analysis

        """
        return self._pfa_q

    @pfa_q.setter
    def pfa_q(self, pypsa):
        self._pfa_q = pypsa

    @property
    def pfa_v_mag_pu(self):
        """
        Voltage deviation at node in p.u.

        Holds power flow analysis results for relative voltage deviation for
        the last iteration step. Index of the DataFrame is a DatetimeIndex
        indicating the time period the power flow analysis was conducted for;
        columns of the DataFrame are the nodes as well as stations of the grid
        topology.

        Parameters
        ----------
        pypsa : :pandas:`pandas.DataFrame<dataframe>`
            Results time series of voltage deviation in p.u. from the
            `PyPSA network <https://www.pypsa.org/doc/components.html#network>`_

            Provide this if you want to set values. For retrieval of data do
            not pass an argument

        Returns
        -------
        :pandas:`pandas.DataFrame<dataframe>`
            Voltage level nodes of grid

        """
        return self._pfa_v_mag_pu

    @pfa_v_mag_pu.setter
    def pfa_v_mag_pu(self, pypsa):
        self._pfa_v_mag_pu = pypsa

    @property
    def i_res(self):
        """
        Current results from power flow analysis in A.

        Holds power flow analysis results for current for the last
        iteration step. Index of the DataFrame is a DatetimeIndex indicating
        the time period the power flow analysis was conducted for; columns
        of the DataFrame are the edges as well as stations of the grid
        topology.

        Parameters
        ----------
        pypsa : :pandas:`pandas.DataFrame<dataframe>`
            Results time series of current in A from the
            `PyPSA network <https://www.pypsa.org/doc/components.html#network>`_

            Provide this if you want to set values. For retrieval of data do
            not pass an argument

        Returns
        -------
        :pandas:`pandas.DataFrame<dataframe>`
            Current results from power flow analysis

        """
        return self._i_res

    @i_res.setter
    def i_res(self, pypsa):
        self._i_res = pypsa

    @property
    def equipment_changes(self):
        """
        Tracks changes in the equipment (e.g. replaced or added cable, etc.)

        The DataFrame is indexed by the component(
        :class:`~.grid.components.Line`, :class:`~.grid.components.Station`,
        etc.) and has the following columns:

        equipment : detailing what was changed (line, station, storage,
        curtailment). For ease of referencing we take the component itself.
        For lines we take the line-dict, for stations the transformers, for
        storages the storage-object itself and for curtailment
        either a dict providing the details of curtailment or a curtailment
        object if this makes more sense (has to be defined).

        change : :obj:`str`
            Specifies if something was added or removed.

        iteration_step : :obj:`int`
            Used for the update of the pypsa network to only consider changes
            since the last power flow analysis.

        quantity : :obj:`int`
            Number of components added or removed. Only relevant for
            calculation of grid expansion costs to keep track of how many
            new standard lines were added.

        Parameters
        ----------
        changes : :pandas:`pandas.DataFrame<dataframe>`
            Provide this if you want to set values. For retrieval of data do
            not pass an argument.

        Returns
        -------
        :pandas:`pandas.DataFrame<dataframe>`
            Equipment changes

        """
        return self._equipment_changes

    @equipment_changes.setter
    def equipment_changes(self, changes):
        self._equipment_changes = changes

    @property
    def grid_expansion_costs(self):
        """
        Holds grid expansion costs in kEUR due to grid expansion measures
        tracked in self.equipment_changes and calculated in
        edisgo.flex_opt.costs.grid_expansion_costs()

        Parameters
        ----------
        total_costs : :pandas:`pandas.DataFrame<dataframe>`

            DataFrame containing type and costs plus in the case of lines the
            line length and number of parallel lines of each reinforced
            transformer and line. Provide this if you want to set
            grid_expansion_costs. For retrieval of costs do not pass an
            argument.

            Index of the DataFrame is the respective object
            that can either be a :class:`~.grid.components.Line` or a
            :class:`~.grid.components.Transformer`. Columns are the following:

            type : :obj:`str`
                Transformer size or cable name

            total_costs : :obj:`float`
                Costs of equipment in kEUR. For lines the line length and
                number of parallel lines is already included in the total
                costs.

            quantity : :obj:`int`
                For transformers quantity is always one, for lines it specifies
                the number of parallel lines.

            line_length : :obj:`float`
                Length of line or in case of parallel lines all lines in km.

            voltage_level : :obj:`str`
                Specifies voltage level the equipment is in ('lv', 'mv' or
                'mv/lv').

            mv_feeder : :class:`~.grid.components.Line`
                First line segment of half-ring used to identify in which
                feeder the grid expansion was conducted in.

        Returns
        -------
        :pandas:`pandas.DataFrame<dataframe>`
            Costs of each reinforced equipment in kEUR.

        Notes
        -------
        Total grid expansion costs can be obtained through
        costs.total_costs.sum().

        """
        return self._grid_expansion_costs

    @grid_expansion_costs.setter
    def grid_expansion_costs(self, total_costs):
        self._grid_expansion_costs = total_costs

    @property
    def grid_losses(self):
        """
        Holds active and reactive grid losses in kW and kvar, respectively.

        Parameters
        ----------
        pypsa_grid_losses : :pandas:`pandas.DataFrame<dataframe>`
            Dataframe holding active and reactive grid losses in columns 'p'
            and 'q' and in kW and kvar, respectively. Index is a
            :pandas:`pandas.DatetimeIndex<datetimeindex>`.

        Returns
        -------
        :pandas:`pandas.DataFrame<dataframe>`
            Dataframe holding active and reactive grid losses in columns 'p'
            and 'q' and in kW and kvar, respectively. Index is a
            :pandas:`pandas.DatetimeIndex<datetimeindex>`.

        Notes
        ------
        Grid losses are calculated as follows:

        .. math::
            P_{loss} = \sum{feed-in} - \sum{load} + P_{slack}
            Q_{loss} = \sum{feed-in} - \sum{load} + Q_{slack}

        As the slack is placed at the secondary side of the HV/MV station
        losses do not include losses of the HV/MV transformers.

        """

        return self._grid_losses

    @grid_losses.setter
    def grid_losses(self, pypsa_grid_losses):
        self._grid_losses = pypsa_grid_losses

    @property
    def hv_mv_exchanges(self):
        """
        Holds active and reactive power exchanged with the HV grid.

        The exchanges are essentially the slack results. As the slack is placed
        at the secondary side of the HV/MV station, this gives the energy
        transferred to and taken from the HV grid at the secondary side of the
        HV/MV station.

        Parameters
        ----------
        hv_mv_exchanges : :pandas:`pandas.DataFrame<dataframe>`
            Dataframe holding active and reactive power exchanged with the HV
            grid in columns 'p' and 'q' and in kW and kvar, respectively. Index
            is a :pandas:`pandas.DatetimeIndex<datetimeindex>`.

        Returns
        -------
        :pandas:`pandas.DataFrame<dataframe>
            Dataframe holding active and reactive power exchanged with the HV
            grid in columns 'p' and 'q' and in kW and kvar, respectively. Index
            is a :pandas:`pandas.DatetimeIndex<datetimeindex>`.

        """

        return self._hv_mv_exchanges

    @hv_mv_exchanges.setter
    def hv_mv_exchanges(self, hv_mv_exchanges):
        self._hv_mv_exchanges = hv_mv_exchanges

    @property
    def curtailment(self):
        """
        Holds curtailment assigned to each generator per curtailment target.

        Returns
        -------
        :obj:`dict` with :pandas:`pandas.DataFrame<dataframe>`
            Keys of the dictionary are generator types (and weather cell ID)
            curtailment targets were given for. E.g. if curtailment is provided
            as a :pandas:`pandas.DataFrame<dataframe>` with
            :pandas.`pandas.MultiIndex` columns with levels 'type' and
            'weather cell ID' the dictionary key is a tuple of
            ('type','weather_cell_id').
            Values of the dictionary are dataframes with the curtailed power in
            kW per generator and time step. Index of the dataframe is a
            :pandas:`pandas.DatetimeIndex<datetimeindex>`. Columns are the
            generators of type
            :class:`edisgo.grid.components.GeneratorFluctuating`.

        """
        if self._curtailment is not None:
            result_dict = {}
            for key, gen_list in self._curtailment.items():
                curtailment_df = pd.DataFrame()
                for gen in gen_list:
                    curtailment_df[gen] = gen.curtailment
                result_dict[key] = curtailment_df
            return result_dict
        else:
            return None

    @property
    def unresolved_issues(self):
        """
        Holds lines and nodes where over-loading or over-voltage issues
        could not be solved in grid reinforcement.

        In case over-loading or over-voltage issues could not be solved
        after maximum number of iterations, grid reinforcement is not
        aborted but grid expansion costs are still calculated and unresolved
        issues listed here.

        Parameters
        ----------
        issues : dict

            Dictionary of critical lines/stations with relative over-loading
            and critical nodes with voltage deviation in p.u.. Format:

            .. code-block:: python

                {crit_line_1: rel_overloading_1, ...,
                 crit_line_n: rel_overloading_n,
                 crit_node_1: v_mag_pu_node_1, ...,
                 crit_node_n: v_mag_pu_node_n}

            Provide this if you want to set unresolved_issues. For retrieval
            of unresolved issues do not pass an argument.

        Returns
        -------
        Dictionary
            Dictionary of critical lines/stations with relative over-loading
            and critical nodes with voltage deviation in p.u.

        """
        return self._unresolved_issues

    @unresolved_issues.setter
    def unresolved_issues(self, issues):
        self._unresolved_issues = issues

    def s_res(self, components=None):
        """
        Get resulting apparent power in kVA at line(s) and transformer(s).

        The apparent power at a line (or transformer) is determined from the
        maximum values of active power P and reactive power Q.

        .. math::

            S = max(\sqrt{p_0^2 + q_0^2}, \sqrt{p_1^2 + q_1^2})

        Parameters
        ----------
<<<<<<< HEAD
        components : :obj:`list`
            List with all components (of type :class:`~.grid.components.Line`
            or :class:`~.grid.components.Transformer`) to get apparent power
            for. If not provided defaults to return apparent power of all lines
            and transformers in the grid.
=======
        components : list with :class:`~.grid.components.Line` or \
            :class:`~.grid.components.Transformer`

            List of Line and/or Transformers objects of grid topology. If not
            provided (respectively None) defaults to return apparent power
            of all lines and transformers in the grid.
>>>>>>> 8cb58ff3

        Returns
        -------
        :pandas:`pandas.DataFrame<dataframe>`
            Apparent power in kVA for lines and/or transformers.

        """

        if components is not None:
            labels_included = []
            labels_not_included = []
            labels = [repr(l) for l in components]
            for label in labels:
                if (label in list(self.pfa_p.columns) and
                        label in list(self.pfa_q.columns)):
                    labels_included.append(label)
                else:
                    labels_not_included.append(label)
            if labels_not_included:
                print("Apparent power for {lines} are not returned from "
                      "PFA".format(lines=labels_not_included))
        else:
            labels_included = self.pfa_p.columns

        s_res = ((self.pfa_p[labels_included] ** 2 + self.pfa_q[
            labels_included] ** 2)).applymap(sqrt)

        return s_res

    def v_res(self, nodes=None, level=None):
        """
        Get resulting voltage level at node.

        Parameters
        ----------
        nodes : :class:`~.grid.components.Load`, \
            :class:`~.grid.components.Generator`, etc. or :obj:`list`
            Grid topology component or list of grid topology components.
            If not provided defaults to column names available in grid level
            `level`.
        level : str
            Either 'mv' or 'lv' or None (default). Depending on which grid
            level results you are interested in. It is required to provide this
            argument in order to distinguish voltage levels at primary and
            secondary side of the transformer/LV station.
            If not provided (respectively None) defaults to ['mv', 'lv'].

        Returns
        -------
        :pandas:`pandas.DataFrame<dataframe>`
            Resulting voltage levels obtained from power flow analysis

        Notes
        -----
        Limitation:  When power flow analysis is performed for MV only
        (with aggregated LV loads and generators) this methods only returns
        voltage at secondary side busbar and not at load/generator.

        """
        # First check if results are available:
        if hasattr(self, 'pfa_v_mag_pu'):
            # unless index is lexsorted, it cannot be sliced
            self.pfa_v_mag_pu.sort_index(axis=1, inplace=True)
        else:
<<<<<<< HEAD
            message = "No Power Flow Calculation has be done yet, so there " \
                      "are no results yet."
            raise AttributeError
=======
            message = "No Power Flow Calculation has be done yet, " \
                      "so there are no results yet."
            raise AttributeError(message)
>>>>>>> 8cb58ff3

        if level is None:
            level = ['mv', 'lv']

        if nodes is None:
            return self.pfa_v_mag_pu.loc[:, (level, slice(None))]
        else:
            labels = list(map(repr, nodes.copy()))
            not_included = [_ for _ in labels
                            if _ not in list(self.pfa_v_mag_pu[level].columns)]
            labels_included = [_ for _ in labels if _ not in not_included]

            if not_included:
                logging.info("Voltage levels for {nodes} are not returned "
<<<<<<< HEAD
                             "from PFA".format(nodes=not_included))
            return self.pfa_v_mag_pu[level][ labels_included]
=======
                             "from PFA".format(
                nodes=not_included))
            return self.pfa_v_mag_pu[level][labels_included]

    def save(self, directory, parameters='all'):
        """
        Saves results to disk.

        Depending on which results are selected and if they exist, the
        following directories and files are created:

        * `powerflow_results` directory

          * `voltages_pu.csv`

            See :py:attr:`~pfa_v_mag_pu` for more information.
          * `currents.csv`

            See :func:`~i_res` for more information.
          * `active_powers.csv`

            See :py:attr:`~pfa_p` for more information.
          * `reactive_powers.csv`

            See :py:attr:`~pfa_q` for more information.
          * `apparent_powers.csv`

            See :func:`~s_res` for more information.
          * `grid_losses.csv`

            See :py:attr:`~grid_losses` for more information.
          * `hv_mv_exchanges.csv`

            See :py:attr:`~hv_mv_exchanges` for more information.

        * `pypsa_network` directory

          See :py:func:`pypsa.Network.export_to_csv_folder`

        * `grid_expansion_results` directory

          * `grid_expansion_costs.csv`

            See :py:attr:`~grid_expansion_costs` for more information.
          * `equipment_changes.csv`

            See :py:attr:`~equipment_changes` for more information.
          * `unresolved_issues.csv`

            See :py:attr:`~unresolved_issues` for more information.

        * `curtailment_results` directory

          Files depend on curtailment specifications. There will be one file
          for each curtailment specification, that is for every key in
          :py:attr:`~curtailment` dictionary.

        Parameters
        ----------
        directory : :obj:`str`
            Directory to save the results in.
        parameters : :obj:`str` or :obj:`list` of :obj:`str`
            Specifies which results will be saved. By default all results are
            saved. To only save certain results set `parameters` to one of the
            following options or choose several options by providing a list:

            * 'pypsa_network'
            * 'powerflow_results'
            * 'grid_expansion_results'
            * 'curtailment_results'

        """
        def _save_power_flow_results(target_dir):
            if self.pfa_v_mag_pu is not None:
                # create directory
                os.makedirs(target_dir, exist_ok=True)

                # voltage
                self.pfa_v_mag_pu.to_csv(
                    os.path.join(target_dir, 'voltages_pu.csv'))

                # current
                self.i_res.to_csv(
                    os.path.join(target_dir, 'currents.csv'))

                # active power
                self.pfa_p.to_csv(
                    os.path.join(target_dir, 'active_powers.csv'))

                # reactive power
                self.pfa_q.to_csv(
                    os.path.join(target_dir, 'reactive_powers.csv'))

                # apparent power
                self.s_res().to_csv(
                    os.path.join(target_dir, 'apparent_powers.csv'))

                # grid losses
                self.grid_losses.to_csv(
                    os.path.join(target_dir, 'grid_losses.csv'))

                # grid exchanges
                self.hv_mv_exchanges.to_csv(os.path.join(
                    target_dir, 'hv_mv_exchanges.csv'))

        def _save_pypsa_network(target_dir):
            if self.network.pypsa:
                self.network.pypsa.export_to_csv_folder(target_dir)

        def _save_grid_expansion_results(target_dir):
            if self.grid_expansion_costs is not None:
                # create directory
                os.makedirs(target_dir, exist_ok=True)

                # grid expansion costs
                self.grid_expansion_costs.to_csv(os.path.join(
                    target_dir, 'grid_expansion_costs.csv'))

                # unresolved issues
                pd.DataFrame(self.unresolved_issues).to_csv(os.path.join(
                    target_dir, 'unresolved_issues.csv'))

                # equipment changes
                self.equipment_changes.to_csv(os.path.join(
                    target_dir, 'equipment_changes.csv'))

        def _save_curtailment_results(target_dir):
            if self.curtailment is not None:
                # create directory
                os.makedirs(target_dir, exist_ok=True)

                for key, curtailment_df in self.curtailment.items():
                    if type(key) == tuple:
                        type_prefix = '-'.join([key[0], str(key[1])])
                    elif type(key) == str:
                        type_prefix = key
                    else:
                        raise KeyError("Unknown key type {} for key {}".format(
                            type(key), key))

                    filename = os.path.join(
                        target_dir, '{}_curtailment.csv'.format(type_prefix))

                    curtailment_df.to_csv(filename, index_label=type_prefix)

        # dictionary with function to call to save each parameter
        func_dict = {
            'powerflow_results': _save_power_flow_results,
            'pypsa_network': _save_pypsa_network,
            'grid_expansion_results': _save_grid_expansion_results,
            'curtailment_results': _save_curtailment_results
        }

        # if string is given convert to list
        if isinstance(parameters, str):
            if parameters == 'all':
                parameters = ['powerflow_results', 'pypsa_network',
                              'grid_expansion_results', 'curtailment_results']
            else:
                parameters = [parameters]

        # save each parameter
        for parameter in parameters:
            try:
                func_dict[parameter](os.path.join(directory, parameter))
            except KeyError:
                message = "Invalid input {} for `parameters` when saving " \
                          "results. Must be any or a list of the following: " \
                          "'pypsa_network', 'powerflow_results', " \
                          "'grid_expansion_results', 'curtailment_results'."
                logger.error(message)
                raise KeyError(message)
            except:
                raise
        # save measures
        pd.DataFrame(data={'measure': self.measures}).to_csv(
            os.path.join(directory, 'measures.csv'))
>>>>>>> 8cb58ff3
<|MERGE_RESOLUTION|>--- conflicted
+++ resolved
@@ -352,11 +352,11 @@
 
         if self.network.pypsa is None:
             # Translate eDisGo grid topology representation to PyPSA format
-            logging.info('Translate eDisGo grid topology representation to '
+            logging.debug('Translate eDisGo grid topology representation to '
                          'PyPSA format.')
             self.network.pypsa = pypsa_io.to_pypsa(
                 self.network, mode, timesteps)
-            logging.info('Translating eDisGo grid topology representation to '
+            logging.debug('Translating eDisGo grid topology representation to '
                          'PyPSA format finished.')
         else:
             if self.network.pypsa.edisgo_mode is not mode:
@@ -397,7 +397,7 @@
 
         return results
 
-    def integrate_storage(self, timeseries, position, **kwargs):
+    def integrate_storage(self, **kwargs):
         """
         Integrates storage into grid.
 
@@ -1440,15 +1440,11 @@
             self._integrate_storage(timeseries, position, parameters,
                                     voltage_level, timeseries_reactive_power)
 
-<<<<<<< HEAD
+        # add measure to Results object
+        self.network.results.measures = 'storage_integration'
+
     def _integrate_storage(self, timeseries, position, params, voltage_level,
                            reactive_power_timeseries):
-=======
-        # add measure to Results object
-        self.network.results.measures = 'storage_integration'
-
-    def _integrate_storage(self, timeseries, params, position):
->>>>>>> 8cb58ff3
         """
         Integrate storage units in the grid.
 
@@ -2361,20 +2357,11 @@
 
         Parameters
         ----------
-<<<<<<< HEAD
         components : :obj:`list`
             List with all components (of type :class:`~.grid.components.Line`
             or :class:`~.grid.components.Transformer`) to get apparent power
             for. If not provided defaults to return apparent power of all lines
             and transformers in the grid.
-=======
-        components : list with :class:`~.grid.components.Line` or \
-            :class:`~.grid.components.Transformer`
-
-            List of Line and/or Transformers objects of grid topology. If not
-            provided (respectively None) defaults to return apparent power
-            of all lines and transformers in the grid.
->>>>>>> 8cb58ff3
 
         Returns
         -------
@@ -2439,15 +2426,9 @@
             # unless index is lexsorted, it cannot be sliced
             self.pfa_v_mag_pu.sort_index(axis=1, inplace=True)
         else:
-<<<<<<< HEAD
-            message = "No Power Flow Calculation has be done yet, so there " \
-                      "are no results yet."
-            raise AttributeError
-=======
             message = "No Power Flow Calculation has be done yet, " \
                       "so there are no results yet."
             raise AttributeError(message)
->>>>>>> 8cb58ff3
 
         if level is None:
             level = ['mv', 'lv']
@@ -2462,10 +2443,6 @@
 
             if not_included:
                 logging.info("Voltage levels for {nodes} are not returned "
-<<<<<<< HEAD
-                             "from PFA".format(nodes=not_included))
-            return self.pfa_v_mag_pu[level][ labels_included]
-=======
                              "from PFA".format(
                 nodes=not_included))
             return self.pfa_v_mag_pu[level][labels_included]
@@ -2642,5 +2619,4 @@
                 raise
         # save measures
         pd.DataFrame(data={'measure': self.measures}).to_csv(
-            os.path.join(directory, 'measures.csv'))
->>>>>>> 8cb58ff3
+            os.path.join(directory, 'measures.csv'))