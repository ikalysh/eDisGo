import networkx as nx


class Grid:
    """Defines a basic grid in eDisGo

    Attributes
    ----------
    _id : :obj:`str`
        Identifier
    _network : :class:`~.grid.network.Network`
        Network which this grid is associated with
    _voltage_nom : int
        Nominal voltage
    _peak_load : :obj:`float`
        Cumulative peak load of grid
    _peak_generation : :obj:`float`
        Cumulative peak generation of grid
    _grid_district : :obj:`dict`
        Contains information about grid district (supplied region) of grid,
        format: #TODO: DEFINE FORMAT
    _station : :class:`~.grid.components.Station`
        The station the grid is fed by
    """

    def __init__(self, **kwargs):
        self._id = kwargs.get('id', None)
        self._network = kwargs.get('network', None)
        self._voltage_nom = kwargs.get('voltage_nom', None)
        self._peak_load = kwargs.get('peak_load', None)
        self._peak_generation = kwargs.get('peak_generation', None)
        self._grid_district = kwargs.get('grid_district', None)
        self._station = kwargs.get('station', None)

        self._graph = Graph()

    def connect_generators(self, generators):
        """Connects generators to grid

        Parameters
        ----------
        generators: :pandas:`pandas.DataFrame<dataframe>`
            Generators to be connected

        """
        raise NotImplementedError

    @property
    def id(self):
        """Returns id of grid"""
        return self._id

    @property
    def graph(self):
        """Provide access to the graph"""
        return self._graph

    @property
    def station(self):
        """Provide access to station"""
        return self._station

    @property
    def voltage_nom(self):
        """Provide access to nominal voltage"""
        return self._voltage_nom

    @property
    def id(self):
        return self._id

    @property
    def network(self):
        return self._network

    @property
    def grid_district(self):
        """Provide access to the grid_district"""
        return self._grid_district

    def __repr__(self):
        return '_'.join([self.__class__.__name__, str(self._id)])


class MVGrid(Grid):
    """Defines a medium voltage grid in eDisGo

    Attributes
    ----------
    _mv_disconn_points : :obj:`list` of
        :class:`~.grid.components.MVDisconnectingPoint`

        Medium voltage disconnecting points = points where MV rings are split under
        normal operation conditions (= switch disconnectors in DINGO).
    _aggregates : :obj:`list` of :obj:`dict`
        This attribute is used for DINGO-imported data only. It contains data from
        DINGO's Aggregated Load Areas. Each list element represents one aggregated
        Load Area.
    """

    def __init__(self, **kwargs):
        super().__init__(**kwargs)

        self._mv_disconn_points = kwargs.get('mv_disconn_points', None)
        self._aggregates = kwargs.get('aggregates', None)
        self._lv_grids = kwargs.get('aggregates', None)

    @property
    def lv_grids(self):
        """LV grids associated to this MV grid : :obj:`list` of
        :class:`LVGrid`"""
        for lv_grid in self._lv_grids:
            yield lv_grid

    @lv_grids.setter
    def lv_grids(self, lv_grids):
        self._lv_grids = lv_grids


class LVGrid(Grid):
        """Defines a low voltage grid in eDisGo

        """

        def __init__(self, **kwargs):
            super().__init__(**kwargs)


class Graph(nx.Graph):
    """Graph object

    This graph is an object subclassed from `networkX.Graph` extended by extra
    functionality and specific methods.
    """

    def nodes_from_line(self, line):
        """
        Get nodes adjacent to line

        Here, line refers to the object behind the key 'line' of the attribute
        dict attached to each edge.

        Parameters
        ----------
        line: edisgo.grid.components.Line
            A eDisGo line object

        Returns
        -------
        tuple
            Nodes adjacent to this edge
        """

        return dict([(v, k) for k, v in
              nx.get_edge_attributes(self, 'line').items()])[line]

    def nodes_by_attribute(self, attr_val, attr='type'):
        """
        Select Graph's nodes by attribute value

        Get all nodes that share the same attribute. By default, the attr 'type'
        is used to specify the nodes type (generator, load, etc.).

        Examples
        --------
        >>> import edisgo
        >>> G = edisgo.grids.Graph()
        >>> G.add_node(1, type='generator')
        >>> G.add_node(2, type='load')
        >>> G.add_node(3, type='generator')
        >>> G.nodes_by_attribute('generator')
        [1, 3]

        Parameters
        ----------
        attr_val: str
            Value of the `attr` nodes should be selected by
        attr: str, default: 'type'
            Attribute key which is 'type' by default

        Returns
        -------
        list
            A list containing nodes elements that match the given attribute
            value
        """

        # get all nodes that have the attribute 'type' set
        nodes_attributes = nx.get_node_attributes(self, attr)

        # extract nodes where 'type' == attr_val
        nodes = [k for k, v in nodes_attributes.items() if v == attr_val]

        return nodes

    def lines_by_attribute(self, attr_val=None, attr='type'):
<<<<<<< HEAD
        """Returns a generator for iterating over Graph's lines by attribute value.

        Get all lines that share the same attribute. By default, the attr 'type'
        is used to specify the lines' type (line, agg_line, etc.).

=======
        """ Returns a generator for iterating over Graph's lines by attribute value.

        Get all lines that share the same attribute. By default, the attr 'type'
        is used to specify the lines' type (line, agg_line, etc.).

>>>>>>> cf53b8fa
        The edge of a graph is described by the two adjacent nodes and the line
        object itself. Whereas the line object is used to hold all relevant
        power system parameters.

        Examples
        --------
        >>> import edisgo
        >>> G = edisgo.grids.Graph()
        >>> G.add_node(1, type='generator')
        >>> G.add_node(2, type='load')
        >>> G.add_edge(1, 2, type='line')
        >>> lines = G.lines_by_attribute('line')
        >>> list(lines)[0]
        <class 'tuple'>: ((node1, node2), line)

        Parameters
        ----------
        attr_val: str
            Value of the `attr` lines should be selected by
        attr: str, default: 'type'
            Attribute key which is 'type' by default

        Returns
        -------
        Generator of :obj:`dict`
            A list containing line elements that match the given attribute
            value

        Notes
        -----
        There are generator functions for nodes (`Graph.nodes()`) and edges
        (`Graph.edges()`) in NetworkX but unlike graph nodes, which can be
        represented by objects, branch objects can only be accessed by using an
        edge attribute ('line' is used here)

        To make access to attributes of the line objects simpler and more
        intuitive for the user, this generator yields a dictionary for each edge
        that contains information about adjacent nodes and the line object.

        Note, the construction of the dictionary highly depends on the structure
        of the in-going tuple (which is defined by the needs of networkX). If
        this changes, the code will break.

<<<<<<< HEAD
        Adapted from `Ding0 <https://github.com/openego/dingo/blob/\
=======
        Adapted from `Dingo <https://github.com/openego/dingo/blob/\
>>>>>>> cf53b8fa
            ee237e37d4c228081e1e246d7e6d0d431c6dda9e/dingo/core/network/\
            __init__.py>`_.
        """

        # get all lines that have the attribute 'type' set
        lines_attributes = nx.get_edge_attributes(self, attr).items()

        # attribute value provided?
        if attr_val:
            # extract lines where 'type' == attr_val
            lines_attributes = [(k, self[k[0]][k[1]]['line'])
                                for k, v in lines_attributes if v == attr_val]
        else:
            # get all lines
            lines_attributes = [(k, self[k[0]][k[1]]['line'])
                                for k, v in lines_attributes]

        # sort them according to connected nodes
        lines_sorted = sorted(list(lines_attributes), key=lambda _: repr(_[1]))

        for line in lines_sorted:
            yield {'adj_nodes': line[0], 'line': line[1]}

    def lines(self):
<<<<<<< HEAD
        """Returns a generator for iterating over Graph's lines
=======
        """ Returns a generator for iterating over Graph's lines
>>>>>>> cf53b8fa

        Returns
        -------
        Generator of :obj:`dict`
            A list containing line elements

        Notes
        -----
        For a detailed description see lines_by_attribute()
        """
        return self.lines_by_attribute()<|MERGE_RESOLUTION|>--- conflicted
+++ resolved
@@ -194,19 +194,11 @@
         return nodes
 
     def lines_by_attribute(self, attr_val=None, attr='type'):
-<<<<<<< HEAD
-        """Returns a generator for iterating over Graph's lines by attribute value.
+        """ Returns a generator for iterating over Graph's lines by attribute value.
 
         Get all lines that share the same attribute. By default, the attr 'type'
         is used to specify the lines' type (line, agg_line, etc.).
 
-=======
-        """ Returns a generator for iterating over Graph's lines by attribute value.
-
-        Get all lines that share the same attribute. By default, the attr 'type'
-        is used to specify the lines' type (line, agg_line, etc.).
-
->>>>>>> cf53b8fa
         The edge of a graph is described by the two adjacent nodes and the line
         object itself. Whereas the line object is used to hold all relevant
         power system parameters.
@@ -250,11 +242,7 @@
         of the in-going tuple (which is defined by the needs of networkX). If
         this changes, the code will break.
 
-<<<<<<< HEAD
-        Adapted from `Ding0 <https://github.com/openego/dingo/blob/\
-=======
         Adapted from `Dingo <https://github.com/openego/dingo/blob/\
->>>>>>> cf53b8fa
             ee237e37d4c228081e1e246d7e6d0d431c6dda9e/dingo/core/network/\
             __init__.py>`_.
         """
@@ -279,11 +267,7 @@
             yield {'adj_nodes': line[0], 'line': line[1]}
 
     def lines(self):
-<<<<<<< HEAD
-        """Returns a generator for iterating over Graph's lines
-=======
         """ Returns a generator for iterating over Graph's lines
->>>>>>> cf53b8fa
 
         Returns
         -------
