from ..grid.components import Load, Generator, BranchTee, MVStation, Line, \
    Transformer, LVStation, GeneratorFluctuating
from ..grid.grids import MVGrid, LVGrid, Grid
from ..grid.connect import connect_mv_generators, connect_lv_generators
from ..grid.tools import select_cable, position_switch_disconnectors
from ..tools.geo import proj2equidistant
from edisgo.tools import pypsa_io

from egoio.db_tables import model_draft, supply
from egoio.tools.db import connection

from sqlalchemy.orm import sessionmaker
from sqlalchemy import func
from workalendar.europe import Germany
from demandlib import bdew as bdew, particular_profiles as profiles
import datetime

import pandas as pd
import numpy as np
import networkx as nx
from math import isnan
import random
import os
<<<<<<< HEAD
import json
import oedialect

from pandas import DataFrame, read_csv
import matplotlib.pyplot as plt
from edisgo.grid.components import *
from ding0.core import GeneratorFluctuatingDing0

=======
>>>>>>> 35258f00

if not 'READTHEDOCS' in os.environ:
    from ding0.tools.results import load_nd_from_pickle
    from ding0.core.network.stations import LVStationDing0
    from ding0.core.structure.regions import LVLoadAreaCentreDing0
    from ding0.core import GeneratorFluctuatingDing0
    from shapely.ops import transform
    from shapely.wkt import loads as wkt_loads


import logging
logger = logging.getLogger('edisgo')


def import_from_ding0(file, network):
    """
    Import an eDisGo grid topology from
    `Ding0 data <https://github.com/openego/ding0>`_.

    This import method is specifically designed to load grid topology data in
    the format as `Ding0 <https://github.com/openego/ding0>`_ provides it via
    pickles.

    The import of the grid topology includes

        * the topology itself
        * equipment parameter
        * generators incl. location, type, subtype and capacity
        * loads incl. location and sectoral consumption

    Parameters
    ----------
    file: :obj:`str` or :class:`ding0.core.NetworkDing0`
        If a str is provided it is assumed it points to a pickle with Ding0
        grid data. This file will be read.
        If an object of the type :class:`ding0.core.NetworkDing0` data will be
        used directly from this object.
    network: :class:`~.grid.network.Network`
        The eDisGo data container object

    Notes
    -----
    Assumes :class:`ding0.core.NetworkDing0` provided by `file` contains
    only data of one mv_grid_district.

    """
    # when `file` is a string, it will be read by the help of pickle
    if isinstance(file, str):
        ding0_nd = load_nd_from_pickle(filename=file)
    # otherwise it is assumed the object is passed directly
    else:
        ding0_nd = file

    ding0_mv_grid = ding0_nd._mv_grid_districts[0].mv_grid

    # Make sure circuit breakers (respectively the rings) are closed
    ding0_mv_grid.close_circuit_breakers()

    # Import medium-voltage grid data
    network.mv_grid = _build_mv_grid(ding0_mv_grid, network)

    # Import low-voltage grid data
    lv_grids, lv_station_mapping, lv_grid_mapping = _build_lv_grid(
        ding0_mv_grid, network)

    # Assign lv_grids to network
    network.mv_grid.lv_grids = lv_grids

    # Integrate disconnecting points
    position_switch_disconnectors(network.mv_grid,
                                  mode=network.config['disconnecting_point'][
                                      'position'])

    # Check data integrity
    _validate_ding0_grid_import(network.mv_grid, ding0_mv_grid,
                                lv_grid_mapping)

    # Set data source
    network.set_data_source('grid', 'dingo')

    # Set more params
    network._id = network.mv_grid.id

    # Update the weather_cell_ids in mv_grid to include the ones in lv_grids
    # ToDo: maybe get a better solution to push the weather_cell_ids in lv_grids but not in mv_grid but into the
    # mv_grid.weather_cell_ids from within the Grid() object or the MVGrid() or LVGrid()
    mv_weather_cell_id = network.mv_grid.weather_cells
    for lvg in lv_grids:
        if lvg.weather_cells:
            for lv_w_id in lvg._weather_cells:
                if not (lv_w_id in mv_weather_cell_id):
                    network.mv_grid._weather_cells.append(lv_w_id)


def _build_lv_grid(ding0_grid, network):
    """
    Build eDisGo LV grid from Ding0 data

    Parameters
    ----------
    ding0_grid: ding0.MVGridDing0
        Ding0 MV grid object

    Returns
    -------
    list of LVGrid
        LV grids
    dict
        Dictionary containing a mapping of LV stations in Ding0 to newly
        created eDisGo LV stations. This mapping is used to use the same
        instances of LV stations in the MV grid graph.
    """

    lv_station_mapping = {}
    lv_grids = []
    lv_grid_mapping = {}

    for la in ding0_grid.grid_district._lv_load_areas:
        for lvgd in la._lv_grid_districts:
            ding0_lv_grid = lvgd.lv_grid
            if not ding0_lv_grid.grid_district.lv_load_area.is_aggregated:

                # Create LV grid instance
                lv_grid = LVGrid(
                    id=ding0_lv_grid.id_db,
                    geom=ding0_lv_grid.grid_district.geo_data,
                    grid_district={
                        'geom': ding0_lv_grid.grid_district.geo_data,
                        'population': ding0_lv_grid.grid_district.population},
                    voltage_nom=ding0_lv_grid.v_level / 1e3,
                    network=network)

                station = {repr(_): _ for _ in
                           network.mv_grid.graph.nodes_by_attribute(
                               'lv_station')}['LVStation_' + str(
                                    ding0_lv_grid._station.id_db)]

                station.grid = lv_grid
                for t in station.transformers:
                    t.grid = lv_grid

                lv_grid.graph.add_node(station, type='lv_station')
                lv_station_mapping.update({ding0_lv_grid._station: station})

                # Create list of load instances and add these to grid's graph
                loads = {_: Load(
                    id=_.id_db,
                    geom=_.geo_data,
                    grid=lv_grid,
                    consumption=_.consumption) for _ in ding0_lv_grid.loads()}
                lv_grid.graph.add_nodes_from(loads.values(), type='load')

                # Create list of generator instances and add these to grid's
                # graph
                generators = {_: (GeneratorFluctuating(
                    id=_.id_db,
                    geom=_.geo_data,
                    nominal_capacity=_.capacity,
                    type=_.type,
                    subtype=_.subtype,
                    grid=lv_grid,
                    weather_cell_id=_.weather_cell_id,
                    v_level=_.v_level) if _.type in ['wind', 'solar'] else
                                  Generator(
                                      id=_.id_db,
                                      geom=_.geo_data,
                                      nominal_capacity=_.capacity,
                                      type=_.type,
                                      subtype=_.subtype,
                                      grid=lv_grid,
                                      v_level=_.v_level))
                              for _ in ding0_lv_grid.generators()}
                lv_grid.graph.add_nodes_from(generators.values(),
                                             type='generator')

                # Create list of branch tee instances and add these to grid's
                # graph
                branch_tees = {
                    _: BranchTee(id=_.id_db,
                                 geom=_.geo_data,
                                 grid=lv_grid,
                                 in_building=_.in_building)
                    for _ in ding0_lv_grid._cable_distributors}
                lv_grid.graph.add_nodes_from(branch_tees.values(),
                                              type='branch_tee')

                # Merge node above defined above to a single dict
                nodes = {**loads,
                         **generators,
                         **branch_tees,
                         **{ding0_lv_grid._station: station}}

                edges = []
                edges_raw = list(nx.get_edge_attributes(
                    ding0_lv_grid._graph, 'branch').items())
                for edge in edges_raw:
                    edges.append({'adj_nodes': edge[0], 'branch': edge[1]})

                # Create list of line instances and add these to grid's graph
                lines = [(nodes[_['adj_nodes'][0]], nodes[_['adj_nodes'][1]],
                          {'line': Line(
                              id=_['branch'].id_db,
                              type=_['branch'].type,
                              length=_['branch'].length / 1e3,
                              kind=_['branch'].kind,
                              grid=lv_grid)
                          })
                         for _ in edges]
                # convert voltage from V to kV
                for line in lines:
                    line[2]['line'].type['U_n'] = \
                        line[2]['line'].type['U_n'] / 1e3
                lv_grid.graph.add_edges_from(lines, type='line')

                # Add LV station as association to LV grid
                lv_grid._station = station

                # Add to lv grid mapping
                lv_grid_mapping.update({lv_grid: ding0_lv_grid})

                # Put all LV grid to a list of LV grids
                lv_grids.append(lv_grid)

    # ToDo: don't forget to adapt lv stations creation in MV grid
    return lv_grids, lv_station_mapping, lv_grid_mapping


def _build_mv_grid(ding0_grid, network):
    """

    Parameters
    ----------
    ding0_grid: ding0.MVGridDing0
        Ding0 MV grid object
    network: Network
        The eDisGo container object

    Returns
    -------
    MVGrid
        A MV grid of class edisgo.grids.MVGrid is return. Data from the Ding0
        MV Grid object is translated to the new grid object.
    """

    # Instantiate a MV grid
    grid = MVGrid(
        id=ding0_grid.id_db,
        network=network,
        grid_district={'geom': ding0_grid.grid_district.geo_data,
                       'population':
                           sum([_.zensus_sum
                                for _ in
                                ding0_grid.grid_district._lv_load_areas
                                if not np.isnan(_.zensus_sum)])},
        voltage_nom=ding0_grid.v_level) #ToDo: voltagenom vs. v_level?

    # Special treatment of LVLoadAreaCenters see ...
    # ToDo: add a reference above for explanation of how these are treated
    la_centers = [_ for _ in ding0_grid._graph.nodes()
                  if isinstance(_, LVLoadAreaCentreDing0)]
    if la_centers:
        aggregated, aggr_stations, dingo_import_data = \
            _determine_aggregated_nodes(la_centers)
        network.dingo_import_data = dingo_import_data
    else:
        aggregated = {}
        aggr_stations = []

        # create empty DF for imported agg. generators
        network.dingo_import_data = pd.DataFrame(columns=('id',
                                                          'capacity',
                                                          'agg_geno')
                                                 )

    # Create list of load instances and add these to grid's graph
    loads = {_: Load(
        id=_.id_db,
        geom=_.geo_data,
        grid=grid,
        consumption=_.consumption) for _ in ding0_grid.loads()}
    grid.graph.add_nodes_from(loads.values(), type='load')

    # Create list of generator instances and add these to grid's graph
    generators = {_: (GeneratorFluctuating(
        id=_.id_db,
        geom=_.geo_data,
        nominal_capacity=_.capacity,
        type=_.type,
        subtype=_.subtype,
        grid=grid,
        weather_cell_id=_.weather_cell_id,
        v_level=_.v_level) if _.type in ['wind', 'solar'] else
                      Generator(
                          id=_.id_db,
                          geom=_.geo_data,
                          nominal_capacity=_.capacity,
                          type=_.type,
                          subtype=_.subtype,
                          grid=grid,
                          v_level=_.v_level))
                  for _ in ding0_grid.generators()}
    grid.graph.add_nodes_from(generators.values(), type='generator')

    # Create list of branch tee instances and add these to grid's graph
    branch_tees = {_: BranchTee(id=_.id_db,
                                geom=_.geo_data,
                                grid=grid,
                                in_building=False)
                   for _ in ding0_grid._cable_distributors}
    grid.graph.add_nodes_from(branch_tees.values(), type='branch_tee')

    # Create list of LV station instances and add these to grid's graph
    stations = {_: LVStation(id=_.id_db,
                        geom=_.geo_data,
                        mv_grid=grid,
                        grid=None,  # (this will be set during LV import)
                        transformers=[Transformer(
                            mv_grid=grid,
                            grid=None,  # (this will be set during LV import)
                            id='_'.join(['LVStation',
                                        str(_.id_db),
                                        'transformer',
                                        str(count)]),
                            geom=_.geo_data,
                            voltage_op=t.v_level,
                            type=pd.Series(dict(
                                S_nom=t.s_max_a, X=t.x, R=t.r))
                        ) for (count, t) in enumerate(_.transformers(), 1)])
                for _ in ding0_grid._graph.nodes()
                if isinstance(_, LVStationDing0) and _ not in aggr_stations}

    grid.graph.add_nodes_from(stations.values(), type='lv_station')

    # Create HV-MV station add to graph
    mv_station = MVStation(
        id=ding0_grid.station().id_db,
        geom=ding0_grid.station().geo_data,
        grid=grid,
        transformers=[Transformer(
            mv_grid=grid,
            grid=grid,
            id='_'.join(['MVStation',
                         str(ding0_grid.station().id_db),
                         'transformer',
                         str(count)]),
            geom=ding0_grid.station().geo_data,
            voltage_op=_.v_level,
            type=pd.Series(dict(
                S_nom=_.s_max_a, X=_.x, R=_.r)))
            for (count, _) in enumerate(
                ding0_grid.station().transformers(), 1)])
    grid.graph.add_node(mv_station, type='mv_station')

    # Merge node above defined above to a single dict
    nodes = {**loads,
             **generators,
             **branch_tees,
             **stations,
             **{ding0_grid.station(): mv_station}}

    # Create list of line instances and add these to grid's graph
    lines = [(nodes[_['adj_nodes'][0]], nodes[_['adj_nodes'][1]],
              {'line': Line(
                  id=_['branch'].id_db,
                  type=_['branch'].type,
                  kind=_['branch'].kind,
                  length=_['branch'].length / 1e3,
                  grid=grid)
              })
             for _ in ding0_grid.graph_edges()
             if not any([isinstance(_['adj_nodes'][0], LVLoadAreaCentreDing0),
                        isinstance(_['adj_nodes'][1], LVLoadAreaCentreDing0)])]
    # set line name as series name
    for line in lines:
        line[2]['line'].type.name = line[2]['line'].type['name']
    grid.graph.add_edges_from(lines, type='line')

    # Assign reference to HV-MV station to MV grid
    grid._station = mv_station

    # Attach aggregated to MV station
    _attach_aggregated(network, grid, aggregated, ding0_grid)

    return grid


def _determine_aggregated_nodes(la_centers):
    """Determine generation and load within load areas

    Parameters
    ----------
    la_centers: list of LVLoadAreaCentre
        Load Area Centers are Ding0 implementations for representating areas of
        high population density with high demand compared to DG potential.

    Notes
    -----
    Currently, MV grid loads are not considered in this aggregation function as
    Ding0 data does not come with loads in the MV grid level.

    Returns
    -------
    :obj:`list` of dict
        aggregated
        Dict of the structure

        .. code:

            {'generation': {
                'v_level': {
                    'subtype': {
                        'ids': <ids of aggregated generator>,
                        'capacity'}
                    }
                },
            'load': {
                'consumption':
                    'residential': <value>,
                    'retail': <value>,
                    ...
                }
            'aggregates': {
                'population': int,
                'geom': `shapely.Polygon`
                }
            }
    :obj:`list`
        aggr_stations
        List of LV stations its generation and load is aggregated
    """

    def aggregate_generators(gen, aggr):
        """Aggregate generation capacity per voltage level

        Parameters
        ----------
        gen: ding0.core.GeneratorDing0
            Ding0 Generator object
        aggr: dict
            Aggregated generation capacity. For structure see
            `_determine_aggregated_nodes()`.

        Returns
        -------

        """

        if gen.v_level not in aggr['generation']:
            aggr['generation'][gen.v_level] = {}
        if gen.type not in aggr['generation'][gen.v_level]:
            aggr['generation'][gen.v_level][gen.type] = {}
        if gen.subtype not in aggr['generation'][gen.v_level][gen.type]:
            aggr['generation'][gen.v_level][gen.type].update(
                     {gen.subtype: {'ids': [gen.id_db],
                                'capacity': gen.capacity}})
        else:
            aggr['generation'][gen.v_level][gen.type][gen.subtype][
                'ids'].append(gen.id_db)
            aggr['generation'][gen.v_level][gen.type][gen.subtype][
                'capacity'] += gen.capacity

        return aggr

    def aggregate_loads(la_center, aggr):
        """Aggregate consumption in load area per sector

        Parameters
        ----------
        la_center: LVLoadAreaCentreDing0
            Load area center object from Ding0

        Returns
        -------

        """
        for s in ['retail', 'industrial', 'agricultural', 'residential']:
            if s not in aggr['load']:
                aggr['load'][s] = 0

        aggr['load']['retail'] += sum(
            [_.sector_consumption_retail
             for _ in la_center.lv_load_area._lv_grid_districts])
        aggr['load']['industrial'] += sum(
            [_.sector_consumption_industrial
             for _ in la_center.lv_load_area._lv_grid_districts])
        aggr['load']['agricultural'] += sum(
            [_.sector_consumption_agricultural
             for _ in la_center.lv_load_area._lv_grid_districts])
        aggr['load']['residential'] += sum(
            [_.sector_consumption_residential
             for _ in la_center.lv_load_area._lv_grid_districts])

        return aggr

    aggregated = {}
    aggr_stations = []

    # ToDo: The variable generation_aggr is further used -> delete this code
    generation_aggr = {}
    for la in la_centers[0].grid.grid_district._lv_load_areas:
        for lvgd in la._lv_grid_districts:
            for gen in lvgd.lv_grid.generators():
                if la.is_aggregated:
                    generation_aggr.setdefault(gen.type, {})
                    generation_aggr[gen.type].setdefault(gen.subtype, {'ding0': 0})
                    generation_aggr[gen.type][gen.subtype].setdefault('ding0', 0)
                    generation_aggr[gen.type][gen.subtype]['ding0'] += gen.capacity

    dingo_import_data = pd.DataFrame(columns=('id',
                                              'capacity',
                                              'agg_geno')
                                     )

    for la_center in la_centers:
        aggr = {'generation': {}, 'load': {}, 'aggregates': []}

        # Determine aggregated generation in LV grid
        for lvgd in la_center.lv_load_area._lv_grid_districts:
            weather_cell_ids = {}
            for gen in lvgd.lv_grid.generators():
                aggr = aggregate_generators(gen, aggr)

                # Get the aggregated weather cell id of the area
                # b
                if isinstance(gen, GeneratorFluctuatingDing0):
                    if gen.weather_cell_id not in weather_cell_ids.keys():
                        weather_cell_ids[gen.weather_cell_id] = 1
                    else:
                        weather_cell_ids[gen.weather_cell_id] += 1

                dingo_import_data.loc[len(dingo_import_data)] = \
                    [int(gen.id_db),
                     gen.capacity,
                     None]

            # Get the weather cell id that occurs the most if there are any generators
            if not(list(lvgd.lv_grid.generators())):
                weather_cell_id = None
            else:
                if weather_cell_ids:
                    weather_cell_id = list(weather_cell_ids.keys())[
                        list(weather_cell_ids.values()).index(
                            max(weather_cell_ids.values()))]
                else:
                    weather_cell_id = None

            for v_level in aggr['generation']:
                for type in aggr['generation'][v_level]:
                    for subtype in aggr['generation'][v_level][type]:
                        # make sure to check if there are any generators before assigning
                        # a weather cell id
                        if not(list(lvgd.lv_grid.generators())):
                            pass
                        else:
                            aggr['generation'][v_level][type][subtype]['weather_cell_id'] = \
                                weather_cell_id

        # Determine aggregated load in MV grid
        # -> Implement once laods in Ding0 MV grids exist

        # Determine aggregated load in LV grid
        aggr = aggregate_loads(la_center, aggr)

        # Collect metadata of aggregated load areas
        aggr['aggregates'] = {
            'population': la_center.lv_load_area.zensus_sum,
            'geom': la_center.lv_load_area.geo_area}

        # Determine LV grids/ stations that are aggregated
        for _ in la_center.lv_load_area._lv_grid_districts:
            aggr_stations.append(_.lv_grid.station())

        # add elements to lists
        aggregated.update({la_center.id_db: aggr})

    return aggregated, aggr_stations, dingo_import_data


def _attach_aggregated(network, grid, aggregated, ding0_grid):
    """Add Generators and Loads to MV station representing aggregated generation
    capacity and load

    Parameters
    ----------
    grid: MVGrid
        MV grid object
    aggregated: dict
        Information about aggregated load and generation capacity. For
        information about the structure of the dict see ... .
    ding0_grid: ding0.Network
        Ding0 network container
    Returns
    -------
    MVGrid
        Altered instance of MV grid including aggregated load and generation
    """

    aggr_line_type = ding0_grid.network._static_data['MV_cables'].iloc[
        ding0_grid.network._static_data['MV_cables']['I_max_th'].idxmax()]

    for la_id, la in aggregated.items():
        # add aggregated generators
        for v_level, val in la['generation'].items():
            for type, val2 in val.items():
                for subtype, val3 in val2.items():
                    if type in ['solar', 'wind']:
                        gen = GeneratorFluctuating(
                            id='agg-' + str(la_id) + '-' + '_'.join(
                                [str(_) for _ in val3['ids']]),
                            nominal_capacity=val3['capacity'],
                            weather_cell_id=val3['weather_cell_id'],
                            type=type,
                            subtype=subtype,
                            geom=grid.station.geom,
                            grid=grid,
                            v_level=4)
                    else:
                        gen = Generator(
                            id='agg-' + str(la_id) + '-' + '_'.join(
                                [str(_) for _ in val3['ids']]),
                            nominal_capacity=val3['capacity'],
                            type=type,
                            subtype=subtype,
                            geom=grid.station.geom,
                            grid=grid,
                            v_level=4)
                    grid.graph.add_node(gen, type='generator_aggr')

                    # backup reference of geno to LV geno list (save geno
                    # where the former LV genos are aggregated in)
                    network.dingo_import_data.set_value(network.dingo_import_data['id'].isin(val3['ids']),
                                                        'agg_geno',
                                                        gen)

                    # connect generator to MV station
                    line = Line(id='line_aggr_generator_la_' + str(la_id) + '_vlevel_{v_level}_'
                                '{subtype}'.format(
                                 v_level=v_level,
                                 subtype=subtype),
                                 type=aggr_line_type,
                                 kind='cable',
                                 length=1e-3,
                                 grid=grid)
                    grid.graph.add_edge(grid.station,
                                        gen,
                                        line=line,
                                        type='line_aggr')

        for sector, sectoral_load in la['load'].items():
            load = Load(
                geom=grid.station.geom,
                consumption={sector: sectoral_load},
                grid=grid,
                id='_'.join(['Load_aggregated', sector, repr(grid), str(la_id)]))

            grid.graph.add_node(load, type='load')

            # connect aggregated load to MV station
            line = Line(id='_'.join(['line_aggr_load_la_' + str(la_id), sector, str(la_id)]),
                        type=aggr_line_type,
                        kind='cable',
                        length=1e-3,
                        grid=grid)

            grid.graph.add_edge(grid.station,
                                load,
                                line=line,
                                type='line_aggr')


def _validate_ding0_grid_import(mv_grid, ding0_mv_grid, lv_grid_mapping):
    """Cross-check imported data with original data source

    Parameters
    ----------
    mv_grid: MVGrid
        eDisGo MV grid instance
    ding0_mv_grid: MVGridDing0
        Ding0 MV grid instance
    lv_grid_mapping: dict
        Translates Ding0 LV grids to associated, newly created eDisGo LV grids
    """

    # Check number of components in MV grid
    _validate_ding0_mv_grid_import(mv_grid, ding0_mv_grid)

    # Check number of components in LV grid
    _validate_ding0_lv_grid_import(mv_grid.lv_grids, ding0_mv_grid,
                                   lv_grid_mapping)

    # Check cumulative load and generation in MV grid district
    _validate_load_generation(mv_grid, ding0_mv_grid)


def _validate_ding0_mv_grid_import(grid, ding0_grid):
    """Verify imported data with original data from Ding0

    Parameters
    ----------
    grid: MVGrid
        MV Grid data (eDisGo)
    ding0_grid: ding0.MVGridDing0
        Ding0 MV grid object

    Notes
    -----
    The data validation excludes grid components located in aggregated load
    areas as these are represented differently in eDisGo.

    Returns
    -------
    dict
        Dict showing data integrity for each type of grid component
    """

    integrity_checks = ['branch_tee',
                        'disconnection_point', 'mv_transformer',
                        'lv_station'#,'line',
                        ]

    data_integrity = {}
    data_integrity.update({_: {'ding0': None, 'edisgo': None, 'msg': None}
                           for _ in integrity_checks})

    # Check number of branch tees
    data_integrity['branch_tee']['ding0'] = len(ding0_grid._cable_distributors)
    data_integrity['branch_tee']['edisgo'] = len(
        grid.graph.nodes_by_attribute('branch_tee'))

    # Check number of disconnecting points
    data_integrity['disconnection_point']['ding0'] = len(
        ding0_grid._circuit_breakers)
    data_integrity['disconnection_point']['edisgo'] = len(
        grid.graph.nodes_by_attribute('mv_disconnecting_point'))

    # Check number of MV transformers
    data_integrity['mv_transformer']['ding0'] = len(
        list(ding0_grid.station().transformers()))
    data_integrity['mv_transformer']['edisgo'] = len(
        grid.station.transformers)

    # Check number of LV stations in MV grid (graph)
    data_integrity['lv_station']['edisgo'] = len(grid.graph.nodes_by_attribute(
        'lv_station'))
    data_integrity['lv_station']['ding0'] = len(
        [_ for _ in ding0_grid._graph.nodes()
         if (isinstance(_, LVStationDing0) and
             not _.grid.grid_district.lv_load_area.is_aggregated)])

    # Check number of lines outside aggregated LA
    # edges_w_la = grid.graph.lines()
    # data_integrity['line']['edisgo'] = len([_ for _ in edges_w_la
    #          if not (_['adj_nodes'][0] == grid.station or
    #                  _['adj_nodes'][1] == grid.station) and
    #          _['line']._length > .5])
    # data_integrity['line']['ding0'] = len(
    #     [_ for _ in ding0_grid.lines()
    #      if not _['branch'].connects_aggregated])

    # raise an error if data does not match
    for c in integrity_checks:
        if data_integrity[c]['edisgo'] != data_integrity[c]['ding0']:
            raise ValueError(
                'Unequal number of objects for {c}. '
                '\n\tDing0:\t{ding0_no}'
                '\n\teDisGo:\t{edisgo_no}'.format(
                    c=c,
                    ding0_no=data_integrity[c]['ding0'],
                    edisgo_no=data_integrity[c]['edisgo']))

    return data_integrity


def _validate_ding0_lv_grid_import(grids, ding0_grid, lv_grid_mapping):
    """Verify imported data with original data from Ding0

    Parameters
    ----------
    grids: list of LVGrid
        LV Grid data (eDisGo)
    ding0_grid: ding0.MVGridDing0
        Ding0 MV grid object
    lv_grid_mapping: dict
        Defines relationship between Ding0 and eDisGo grid objects

    Notes
    -----
    The data validation excludes grid components located in aggregated load
    areas as these are represented differently in eDisGo.

    Returns
    -------
    dict
        Dict showing data integrity for each type of grid component
    """

    integrity_checks = ['branch_tee', 'lv_transformer',
                        'generator', 'load','line']

    data_integrity = {}

    for grid in grids:

        data_integrity.update({grid:{_: {'ding0': None, 'edisgo': None, 'msg': None}
                           for _ in integrity_checks}})

        # Check number of branch tees
        data_integrity[grid]['branch_tee']['ding0'] = len(
            lv_grid_mapping[grid]._cable_distributors)
        data_integrity[grid]['branch_tee']['edisgo'] = len(
            grid.graph.nodes_by_attribute('branch_tee'))

        # Check number of LV transformers
        data_integrity[grid]['lv_transformer']['ding0'] = len(
            list(lv_grid_mapping[grid].station().transformers()))
        data_integrity[grid]['lv_transformer']['edisgo'] = len(
            grid.station.transformers)

        # Check number of generators
        data_integrity[grid]['generator']['edisgo'] = len(
            grid.generators)
        data_integrity[grid]['generator']['ding0'] = len(
            list(lv_grid_mapping[grid].generators()))

        # Check number of loads
        data_integrity[grid]['load']['edisgo'] = len(
            grid.graph.nodes_by_attribute('load'))
        data_integrity[grid]['load']['ding0'] = len(
            list(lv_grid_mapping[grid].loads()))

        # Check number of lines outside aggregated LA
        data_integrity[grid]['line']['edisgo'] = len(
            list(grid.graph.lines()))
        data_integrity[grid]['line']['ding0'] = len(
            [_ for _ in lv_grid_mapping[grid].graph_edges()
             if not _['branch'].connects_aggregated])

    # raise an error if data does not match
    for grid in grids:
        for c in integrity_checks:
            if data_integrity[grid][c]['edisgo'] != data_integrity[grid][c]['ding0']:
                raise ValueError(
                    'Unequal number of objects in grid {grid} for {c}. '
                    '\n\tDing0:\t{ding0_no}'
                    '\n\teDisGo:\t{edisgo_no}'.format(
                        grid=grid,
                        c=c,
                        ding0_no=data_integrity[grid][c]['ding0'],
                        edisgo_no=data_integrity[grid][c]['edisgo']))


def _validate_load_generation(mv_grid, ding0_mv_grid):
    """

    Parameters
    ----------
    mv_grid
    ding0_mv_grid

    Notes
    -----
    Only loads in LV grids are compared as currently Ding0 does not have MV
    connected loads
    """

    decimal_places = 6
    tol = 10 ** -decimal_places

    sectors = ['retail', 'industrial', 'agricultural', 'residential']
    consumption = {_: {'edisgo': 0, 'ding0':0} for _ in sectors}


    # Collect eDisGo LV loads
    for lv_grid in mv_grid.lv_grids:
        for load in lv_grid.graph.nodes_by_attribute('load'):
            for s in sectors:
                consumption[s]['edisgo'] += load.consumption.get(s, 0)

    # Collect Ding0 LV loads
    for la in ding0_mv_grid.grid_district._lv_load_areas:
        for lvgd in la._lv_grid_districts:
            for load in lvgd.lv_grid.loads():
                for s in sectors:
                    consumption[s]['ding0'] += load.consumption.get(s, 0)

    # Compare cumulative load
    for k, v in consumption.items():
            if v['edisgo'] != v['ding0']:
                raise ValueError(
                    'Consumption for {sector} does not match! '
                    '\n\tDing0:\t{ding0}'
                    '\n\teDisGo:\t{edisgo}'.format(
                        sector=k,
                        ding0=v['ding0'],
                        edisgo=v['edisgo']))

    # Compare cumulative generation capacity
    mv_gens = mv_grid.graph.nodes_by_attribute('generator')
    lv_gens = []
    [lv_gens.extend(_.graph.nodes_by_attribute('generator'))
                    for _ in mv_grid.lv_grids]
    gens_aggr = mv_grid.graph.nodes_by_attribute('generator_aggr')

    generation = {}
    generation_aggr = {}

    # collect eDisGo cumulative generation capacity
    for gen in mv_gens + lv_gens:
        generation.setdefault(gen.type, {})
        generation[gen.type].setdefault(gen.subtype, {'edisgo': 0})
        generation[gen.type][gen.subtype]['edisgo'] += gen.nominal_capacity
    for gen in gens_aggr:
        generation_aggr.setdefault(gen.type, {})
        generation_aggr[gen.type].setdefault(gen.subtype, {'edisgo': 0})
        generation_aggr[gen.type][gen.subtype]['edisgo'] += gen.nominal_capacity
        generation.setdefault(gen.type, {})
        generation[gen.type].setdefault(gen.subtype, {'edisgo': 0})
        generation[gen.type][gen.subtype]['edisgo'] += gen.nominal_capacity

    # collect Ding0 MV generation capacity
    for gen in ding0_mv_grid.generators():
        generation.setdefault(gen.type, {})
        generation[gen.type].setdefault(gen.subtype, {'ding0': 0})
        generation[gen.type][gen.subtype].setdefault('ding0', 0)
        generation[gen.type][gen.subtype]['ding0'] += gen.capacity

    # Collect Ding0 LV generation capacity
    for la in ding0_mv_grid.grid_district._lv_load_areas:
        for lvgd in la._lv_grid_districts:
            for gen in lvgd.lv_grid.generators():
                if la.is_aggregated:
                    generation_aggr.setdefault(gen.type, {})
                    generation_aggr[gen.type].setdefault(gen.subtype, {'ding0': 0})
                    generation_aggr[gen.type][gen.subtype].setdefault('ding0', 0)
                    generation_aggr[gen.type][gen.subtype]['ding0'] += gen.capacity
                generation.setdefault(gen.type, {})
                generation[gen.type].setdefault(gen.subtype, {'ding0': 0})
                generation[gen.type][gen.subtype].setdefault('ding0', 0)
                generation[gen.type][gen.subtype]['ding0'] += gen.capacity

    # Compare cumulative generation capacity
    for k1, v1 in generation.items():
        for k2, v2 in v1.items():
            if abs(v2['edisgo'] - v2['ding0']) > tol:
                raise ValueError(
                    'Generation capacity of {type} {subtype} does not match! '
                    '\n\tDing0:\t{ding0}'
                    '\n\teDisGo:\t{edisgo}'.format(
                        type=k1,
                        subtype=k2,
                        ding0=v2['ding0'],
                        edisgo=v2['edisgo']))

    # Compare aggregated generation capacity
    for k1, v1 in generation_aggr.items():
        for k2, v2 in v1.items():
            if abs(v2['edisgo'] - v2['ding0']) > tol:
                raise ValueError(
                    'Aggregated generation capacity of {type} {subtype} does '
                    'not match! '
                    '\n\tDing0:\t{ding0}'
                    '\n\teDisGo:\t{edisgo}'.format(
                        type=k1,
                        subtype=k2,
                        ding0=v2['ding0'],
                        edisgo=v2['edisgo']))


def import_generators(network, data_source=None, file=None):
    """Import generator data from source.

    The generator data include

        * nom. capacity
        * type   ToDo: specify!
        * timeseries

    Additional data which can be processed (e.g. used in OEDB data) are

        * location
        * type
        * subtype
        * capacity

    Parameters
    ----------
    network: :class:`~.grid.network.Network`
        The eDisGo container object
    data_source: :obj:`str`
        Data source. Supported sources:

            * 'oedb'

    file: :obj:`str`
        File to import data from, required when using file-based sources.

    Returns
    -------
    :pandas:`pandas.DataFrame<dataframe>`
        List of generators
    """

    if data_source == 'oedb':
        logging.warning('Right now only solar and wind generators can be '
                        'imported from the oedb.')
        _import_genos_from_oedb(network=network)
        network.mv_grid._weather_cells = None
        if network.pypsa is not None:
            pypsa_io.update_pypsa_generator_import(network)
    elif data_source == 'pypsa':
        _import_genos_from_pypsa(network=network, file=file)
    else:
        logger.error("Invalid option {} for generator import. Must either be "
                     "'oedb' or 'pypsa'.".format(data_source))
        raise ValueError('The option you specified is not supported.')


def _import_genos_from_oedb(network):
    """Import generator data from the Open Energy Database (OEDB).

    The importer uses SQLAlchemy ORM objects.
    These are defined in ego.io,
    see https://github.com/openego/ego.io/tree/dev/egoio/db_tables

    Parameters
    ----------
    network: :class:`~.grid.network.Network`
        The eDisGo container object

    Notes
    ------
    Right now only solar and wind generators can be imported.

    """

    def _import_conv_generators():
        """Import conventional (conv) generators

        Returns
        -------
        :pandas:`pandas.DataFrame<dataframe>`
            List of medium-voltage generators

        Notes
        -----
        You can find a full list of columns in
        :func:`edisgo.data.import_data._update_grids`
        """

        # build query
        generators_sqla = session.query(
            orm_conv_generators.columns.id,
            orm_conv_generators.columns.subst_id,
            orm_conv_generators.columns.la_id,
            orm_conv_generators.columns.capacity,
            orm_conv_generators.columns.type,
            orm_conv_generators.columns.voltage_level,
            orm_conv_generators.columns.fuel,
            func.ST_AsText(func.ST_Transform(
                orm_conv_generators.columns.geom, srid))
        ). \
            filter(orm_conv_generators.columns.subst_id == network.mv_grid.id). \
            filter(orm_conv_generators.columns.voltage_level.in_([4, 5, 6, 7])). \
            filter(orm_conv_generators_version)

        # read data from db
        generators_mv = pd.read_sql_query(generators_sqla.statement,
                                          session.bind,
                                          index_col='id')

        return generators_mv

    def _import_res_generators(types_filter):
        """Import renewable (res) generators

        Returns
        -------
        :pandas:`pandas.DataFrame<dataframe>`
            List of medium-voltage generators
        :pandas:`pandas.DataFrame<dataframe>`
            List of low-voltage generators

        Notes
        -----
        You can find a full list of columns in
        :func:`edisgo.data.import_data._update_grids`

        If subtype is not specified it's set to 'unknown'.
        """

        # build basic query
        generators_sqla = session.query(
            orm_re_generators.columns.id,
            orm_re_generators.columns.subst_id,
            orm_re_generators.columns.la_id,
            orm_re_generators.columns.mvlv_subst_id,
            orm_re_generators.columns.electrical_capacity,
            orm_re_generators.columns.generation_type,
            orm_re_generators.columns.generation_subtype,
            orm_re_generators.columns.voltage_level,
            orm_re_generators.columns.w_id,
            func.ST_AsText(func.ST_Transform(
                orm_re_generators.columns.rea_geom_new, srid)).label('geom'),
            func.ST_AsText(func.ST_Transform(
            orm_re_generators.columns.geom, srid)).label('geom_em')). \
                filter(orm_re_generators.columns.subst_id == network.mv_grid.id). \
            filter(orm_re_generators_version). \
            filter(types_filter)

        # extend basic query for MV generators and read data from db
        generators_mv_sqla = generators_sqla. \
            filter(orm_re_generators.columns.voltage_level.in_([4, 5]))
        generators_mv = pd.read_sql_query(generators_mv_sqla.statement,
                                          session.bind,
                                          index_col='id')

        # define generators with unknown subtype as 'unknown'
        generators_mv.loc[generators_mv[
                              'generation_subtype'].isnull(),
                          'generation_subtype'] = 'unknown'

        # extend basic query for LV generators and read data from db
        generators_lv_sqla = generators_sqla. \
            filter(orm_re_generators.columns.voltage_level.in_([6, 7]))
        generators_lv = pd.read_sql_query(generators_lv_sqla.statement,
                                       session.bind,
                                       index_col='id')

        # define generators with unknown subtype as 'unknown'
        generators_lv.loc[generators_lv[
                              'generation_subtype'].isnull(),
                          'generation_subtype'] = 'unknown'

        return generators_mv, generators_lv

    def _update_grids(network, generators_mv, generators_lv, remove_missing=True):
        """Update imported status quo DINGO-grid according to new generator dataset

        It
            * adds new generators to grid if they do not exist
            * updates existing generators if parameters have changed
            * removes existing generators from grid which do not exist in the imported dataset

        Steps:

            * Step 1: MV generators: Update existing, create new, remove decommissioned
            * Step 2: LV generators (single units): Update existing, remove decommissioned
            * Step 3: LV generators (in aggregated MV generators): Update existing,
                remove decommissioned
                (aggregated MV generators = originally LV generators from aggregated Load
                Areas which were aggregated during import from ding0.)
            * Step 4: LV generators (single units + aggregated MV generators): Create new

        Parameters
        ----------
        network: :class:`~.grid.network.Network`
            The eDisGo container object

        generators_mv: :pandas:`pandas.DataFrame<dataframe>`
            List of MV generators
            Columns:
                * id: :obj:`int` (index column)
                * electrical_capacity: :obj:`float` (unit: kW)
                * generation_type: :obj:`str` (e.g. 'solar')
                * generation_subtype: :obj:`str` (e.g. 'solar_roof_mounted')
                * voltage level: :obj:`int` (range: 4..7,)
                * geom: :shapely:`Shapely Point object<points>`
                  (CRS see config_grid.cfg)
                * geom_em: :shapely:`Shapely Point object<points>`
                  (CRS see config_grid.cfg)

        generators_lv: :pandas:`pandas.DataFrame<dataframe>`
            List of LV generators
            Columns:
                * id: :obj:`int` (index column)
                * mvlv_subst_id: :obj:`int` (id of MV-LV substation in grid
                  = grid which the generator will be connected to)
                * electrical_capacity: :obj:`float` (unit: kW)
                * generation_type: :obj:`str` (e.g. 'solar')
                * generation_subtype: :obj:`str` (e.g. 'solar_roof_mounted')
                * voltage level: :obj:`int` (range: 4..7,)
                * geom: :shapely:`Shapely Point object<points>`
                  (CRS see config_grid.cfg)
                * geom_em: :shapely:`Shapely Point object<points>`
                  (CRS see config_grid.cfg)

        remove_missing: :obj:`bool`
            If true, remove generators from grid which are not included in the imported dataset.
        """

        # set capacity difference threshold
        cap_diff_threshold = 10 ** -4

        # get existing generators in MV and LV grids
        g_mv, g_lv, g_mv_agg = _build_generator_list(network=network)

        # print current capacity
        capacity_grid = 0
        capacity_grid += sum([row['obj'].nominal_capacity for id, row in g_mv.iterrows()])
        capacity_grid += sum([row['obj'].nominal_capacity for id, row in g_lv.iterrows()])
        capacity_grid += sum([row['obj'].nominal_capacity for id, row in g_mv_agg.iterrows()])
        logger.debug('Cumulative generator capacity (existing): {} kW'
                     .format(str(round(capacity_grid, 1)))
                     )

        # ======================================
        # Step 1: MV generators (existing + new)
        # ======================================
        logger.debug('==> MV generators')
        logger.debug('{} generators imported.'
                     .format(str(len(generators_mv))))
        # get existing genos (status quo DF format)
        g_mv_existing = g_mv[g_mv['id'].isin(list(generators_mv.index.values))]
        # get existing genos (new genos DF format)
        generators_mv_existing = generators_mv[generators_mv.index.isin(list(g_mv_existing['id']))]
        # remove existing ones from grid's geno list
        g_mv = g_mv[~g_mv.isin(g_mv_existing)].dropna()

        # TEMP: BACKUP 1 GENO FOR TESTING
        #temp_geno = generators_mv_existing.iloc[0]
        #temp_geno['geom_em'] = temp_geno['geom_em'].replace('10.667', '10.64')

        # iterate over exiting generators and check whether capacity has changed
        log_geno_count = 0
        log_geno_cap = 0
        for id, row in generators_mv_existing.iterrows():

            geno_existing = g_mv_existing[g_mv_existing['id'] == id]['obj'].iloc[0]

            # check if capacity equals; if not: update capacity
            if abs(row['electrical_capacity'] - \
                           geno_existing.nominal_capacity) < cap_diff_threshold:
                continue
            else:
                log_geno_cap += row['electrical_capacity'] - geno_existing.nominal_capacity
                log_geno_count += 1
                geno_existing.nominal_capacity = row['electrical_capacity']

                # check if cap=0 (this may happen if dp is buggy)
                if row['electrical_capacity'] <= 0:
                    geno_existing.grid.graph.remove_node(geno_existing)
                    logger.warning('Capacity of generator {} is <=0, generator removed. '
                                   'Check your data source.'
                                   .format(repr(geno_existing))
                                   )

        logger.debug('Capacities of {} of {} existing generators updated ({} kW).'
                     .format(str(log_geno_count),
                             str(len(generators_mv_existing) - log_geno_count),
                             str(round(log_geno_cap, 1))
                             )
                     )

        # new genos
        log_geno_count = 0
        log_geno_cap = 0
        generators_mv_new = generators_mv[~generators_mv.index.isin(
            list(g_mv_existing['id']))]

        # remove them from grid's geno list
        g_mv = g_mv[~g_mv.isin(list(generators_mv_new.index.values))].dropna()

        # TEMP: INSERT BACKUPPED GENO IN DF FOR TESTING
        #generators_mv_new = generators_mv_new.append(temp_geno)

        # iterate over new generators and create them
        for id, row in generators_mv_new.iterrows():
            # check if geom is available, skip otherwise
            geom = _check_geom(id, row)
            if not geom:
                logger.warning('Generator {} has no geom entry at all and will'
                               'not be imported!'.format(id))
                continue

            # create generator object and add it to MV grid's graph
            if row['generation_type'] in ['solar', 'wind']:
                network.mv_grid.graph.add_node(
                    GeneratorFluctuating(
                        id=id,
                        grid=network.mv_grid,
                        nominal_capacity=row['electrical_capacity'],
                        type=row['generation_type'],
                        subtype=row['generation_subtype'],
                        v_level=int(row['voltage_level']),
                        weather_cell_id=row['w_id'],
                        geom=wkt_loads(geom)),
                    type='generator')
            else:
                network.mv_grid.graph.add_node(
                    Generator(id=id,
                              grid=network.mv_grid,
                              nominal_capacity=row['electrical_capacity'],
                              type=row['generation_type'],
                              subtype=row['generation_subtype'],
                              v_level=int(row['voltage_level']),
                              geom=wkt_loads(geom)
                              ),
                    type='generator')
            log_geno_cap += row['electrical_capacity']
            log_geno_count += 1

        logger.debug('{} of {} new generators added ({} kW).'
                     .format(str(log_geno_count),
                             str(len(generators_mv_new)),
                             str(round(log_geno_cap, 1))
                             )
                     )

        # remove decommissioned genos
        # (genos which exist in grid but not in the new dataset)
        log_geno_cap = 0
        if not g_mv.empty and remove_missing:
            log_geno_count = 0
            for _, row in g_mv.iterrows():
                log_geno_cap += row['obj'].nominal_capacity
                row['obj'].grid.graph.remove_node(row['obj'])
                log_geno_count += 1
            logger.debug('{} of {} decommissioned generators removed ({} kW).'
                         .format(str(log_geno_count),
                                 str(len(g_mv)),
                                 str(round(log_geno_cap, 1))
                                 )
                         )

        # =============================================
        # Step 2: LV generators (single existing units)
        # =============================================
        logger.debug('==> LV generators')
        logger.debug('{} generators imported.'.format(str(len(generators_lv))))
        # get existing genos (status quo DF format)
        g_lv_existing = g_lv[g_lv['id'].isin(list(generators_lv.index.values))]
        # get existing genos (new genos DF format)
        generators_lv_existing = generators_lv[generators_lv.index.isin(list(g_lv_existing['id']))]

        # TEMP: BACKUP 1 GENO FOR TESTING
        # temp_geno = g_lv.iloc[0]

        # remove existing ones from grid's geno list
        g_lv = g_lv[~g_lv.isin(g_lv_existing)].dropna()

        # iterate over exiting generators and check whether capacity has changed
        log_geno_count = 0
        log_geno_cap = 0
        for id, row in generators_lv_existing.iterrows():

            geno_existing = g_lv_existing[g_lv_existing['id'] == id]['obj'].iloc[0]

            # check if capacity equals; if not: update capacity
            if abs(row['electrical_capacity'] - \
                           geno_existing.nominal_capacity) < cap_diff_threshold:
                continue
            else:
                log_geno_cap += row['electrical_capacity'] - geno_existing.nominal_capacity
                log_geno_count += 1
                geno_existing.nominal_capacity = row['electrical_capacity']

        logger.debug('Capacities of {} of {} existing generators (single units) updated ({} kW).'
                     .format(str(log_geno_count),
                             str(len(generators_lv_existing) - log_geno_count),
                             str(round(log_geno_cap, 1))
                             )
                     )

        # TEMP: INSERT BACKUPPED GENO IN DF FOR TESTING
        # g_lv.loc[len(g_lv)] = temp_geno

        # remove decommissioned genos
        # (genos which exist in grid but not in the new dataset)
        log_geno_cap = 0
        if not g_lv.empty and remove_missing:
            log_geno_count = 0
            for _, row in g_lv.iterrows():
                log_geno_cap += row['obj'].nominal_capacity
                row['obj'].grid.graph.remove_node(row['obj'])
                log_geno_count += 1
            logger.debug('{} of {} decommissioned generators (single units) removed ({} kW).'
                         .format(str(log_geno_count),
                                 str(len(g_lv)),
                                 str(round(log_geno_cap, 1))
                                 )
                         )

        # ====================================================================================
        # Step 3: LV generators (existing in aggregated units (originally from aggregated LA))
        # ====================================================================================
        g_lv_agg = network.dingo_import_data
        g_lv_agg_existing = g_lv_agg[g_lv_agg['id'].isin(list(generators_lv.index.values))]
        generators_lv_agg_existing = generators_lv[generators_lv.index.isin(list(g_lv_agg_existing['id']))]

        # TEMP: BACKUP 1 GENO FOR TESTING
        # temp_geno = g_lv_agg.iloc[0]

        g_lv_agg = g_lv_agg[~g_lv_agg.isin(g_lv_agg_existing)].dropna()

        log_geno_count = 0
        log_agg_geno_list = []
        log_geno_cap = 0
        for id, row in generators_lv_agg_existing.iterrows():

            # check if capacity equals; if not: update capacity off agg. geno
            cap_diff = row['electrical_capacity'] - \
                       g_lv_agg_existing[g_lv_agg_existing['id'] == id]['capacity'].iloc[0]
            if abs(cap_diff) < cap_diff_threshold:
                continue
            else:
                agg_geno = g_lv_agg_existing[g_lv_agg_existing['id'] == id]['agg_geno'].iloc[0]
                agg_geno.nominal_capacity += cap_diff
                log_geno_cap += cap_diff

                log_geno_count += 1
                log_agg_geno_list.append(agg_geno)

        logger.debug('Capacities of {} of {} existing generators (in {} of {} aggregated units) '
                     'updated ({} kW).'
                     .format(str(log_geno_count),
                             str(len(generators_lv_agg_existing) - log_geno_count),
                             str(len(set(log_agg_geno_list))),
                             str(len(g_lv_agg_existing['agg_geno'].unique())),
                             str(round(log_geno_cap, 1))
                             )
                     )

        # TEMP: INSERT BACKUPPED GENO IN DF FOR TESTING
        # g_lv_agg.loc[len(g_lv_agg)] = temp_geno

        # remove decommissioned genos
        # (genos which exist in grid but not in the new dataset)
        log_geno_cap = 0
        if not g_lv_agg.empty and remove_missing:
            log_geno_count = 0
            for _, row in g_lv_agg.iterrows():
                row['agg_geno'].nominal_capacity -= row['capacity']
                log_geno_cap += row['capacity']
                # remove LV geno id from id string of agg. geno
                id = row['agg_geno'].id.split('-')
                ids = id[2].split('_')
                ids.remove(str(int(row['id'])))
                row['agg_geno'].id = '-'.join([id[0], id[1], '_'.join(ids)])

                # after removing the LV geno from agg geno, is the agg. geno empty?
                # if yes, remove it from grid
                if not ids:
                    row['agg_geno'].grid.graph.remove_node(row['agg_geno'])

                log_geno_count += 1
            logger.debug('{} of {} decommissioned generators in aggregated generators removed ({} kW).'
                         .format(str(log_geno_count),
                                 str(len(g_lv_agg)),
                                 str(round(log_geno_cap, 1))
                                 )
                         )

        # ====================================================================
        # Step 4: LV generators (new single units + genos in aggregated units)
        # ====================================================================
        # new genos
        log_geno_count =\
            log_agg_geno_new_count =\
            log_agg_geno_upd_count = 0

        # TEMP: BACKUP 1 GENO FOR TESTING
        #temp_geno = generators_lv[generators_lv.index == g_lv_existing.iloc[0]['id']]

        generators_lv_new = generators_lv[~generators_lv.index.isin(list(g_lv_existing['id'])) &
                                          ~generators_lv.index.isin(list(g_lv_agg_existing['id']))]

        # TEMP: INSERT BACKUPPED GENO IN DF FOR TESTING
        #generators_lv_new = generators_lv_new.append(temp_geno)

        # dict for new agg. generators
        agg_geno_new = {}
        # get LV grid districts
        lv_grid_dict = _build_lv_grid_dict(network)

        # get predefined random seed and initialize random generator
        seed = int(network.config['grid_connection']['random_seed'])
        random.seed(a=seed)

        # check if none of new generators can be allocated to an existing  LV grid
        if not any([_ in lv_grid_dict.keys()
                    for _ in list(generators_lv_new['mvlv_subst_id'])]):
            logger.warning('None of the imported generators can be allocated '
                           'to an existing LV grid. Check compatibility of grid '
                           'and generator datasets.')

        # iterate over new (single unit or part of agg. unit) generators and create them
        log_geno_cap = 0
        for id, row in generators_lv_new.iterrows():
            lv_geno_added_to_agg_geno = False

            # new unit is part of agg. LA (mvlv_subst_id is different from existing
            # ones in LV grids of non-agg. load areas)
            if (row['mvlv_subst_id'] not in lv_grid_dict.keys() and
                    row['la_id'] and not isnan(row['la_id']) and
                    row['mvlv_subst_id'] and not isnan(row['mvlv_subst_id'])):

                # check if new unit can be added to existing agg. generator
                # (LA id, type and subtype match) -> update existing agg. generator.
                # Normally, this case should not occur since `subtype` of new genos
                # is set to a new value (e.g. 'solar')
                for _, agg_row in g_mv_agg.iterrows():
                    if (agg_row['la_id'] == int(row['la_id']) and
                            agg_row['obj'].type == row['generation_type'] and
                            agg_row['obj'].subtype == row['generation_subtype']):

                        agg_row['obj'].nominal_capacity += row['electrical_capacity']
                        agg_row['obj'].id += '_{}'.format(str(id))
                        log_agg_geno_upd_count += 1
                        lv_geno_added_to_agg_geno = True

                if not lv_geno_added_to_agg_geno:
                    la_id = int(row['la_id'])
                    if la_id not in agg_geno_new:
                        agg_geno_new[la_id] = {}
                    if row['voltage_level'] not in agg_geno_new[la_id]:
                        agg_geno_new[la_id][row['voltage_level']] = {}
                    if row['generation_type'] not in agg_geno_new[la_id][row['voltage_level']]:
                        agg_geno_new[la_id][row['voltage_level']][row['generation_type']] = {}
                    if row['generation_subtype'] not in \
                            agg_geno_new[la_id][row['voltage_level']][row['generation_type']]:
                        agg_geno_new[la_id][row['voltage_level']][row['generation_type']]\
                            .update({row['generation_subtype']: {'ids': [int(id)],
                                                                 'capacity': row['electrical_capacity']
                                                                 }
                             }
                        )
                    else:
                        agg_geno_new[la_id][row['voltage_level']][row['generation_type']] \
                            [row['generation_subtype']]['ids'].append(int(id))
                        agg_geno_new[la_id][row['voltage_level']][row['generation_type']] \
                            [row['generation_subtype']]['capacity'] += row['electrical_capacity']

            # new generator is a single (non-aggregated) unit
            else:
                # check if geom is available
                geom = _check_geom(id, row)

                if row['generation_type'] in ['solar', 'wind']:
                    gen = GeneratorFluctuating(
                        id=id,
                        grid=None,
                        nominal_capacity=row['electrical_capacity'],
                        type=row['generation_type'],
                        subtype=row['generation_subtype'],
                        v_level=int(row['voltage_level']),
                        weather_cell_id=row['w_id'],
                        geom=wkt_loads(geom) if geom else geom)
                else:
                    gen = Generator(id=id,
                                    grid=None,
                                    nominal_capacity=row[
                                        'electrical_capacity'],
                                    type=row['generation_type'],
                                    subtype=row['generation_subtype'],
                                    v_level=int(row['voltage_level']),
                                    geom=wkt_loads(geom) if geom else geom)

                # TEMP: REMOVE MVLV SUBST ID FOR TESTING
                #row['mvlv_subst_id'] = None

                # check if MV-LV substation id exists. if not, allocate to
                # random one
                lv_grid = _check_mvlv_subst_id(
                    generator=gen,
                    mvlv_subst_id=row['mvlv_subst_id'],
                    lv_grid_dict=lv_grid_dict)

                gen.grid = lv_grid

                lv_grid.graph.add_node(gen, type='generator')

                log_geno_count += 1
            log_geno_cap += row['electrical_capacity']

        # there are new agg. generators to be created
        if agg_geno_new:

            pfac_mv_gen = network.config['reactive_power_factor']['mv_gen']

            # add aggregated generators
            for la_id, val in agg_geno_new.items():
                for v_level, val2 in val.items():
                    for type, val3 in val2.items():
                        for subtype, val4 in val3.items():
                            if type in ['solar', 'wind']:
                                gen = GeneratorFluctuating(
                                    id='agg-' + str(la_id) + '-' + '_'.join([
                                        str(_) for _ in val4['ids']]),
                                    grid=network.mv_grid,
                                    nominal_capacity=val4['capacity'],
                                    type=type,
                                    subtype=subtype,
                                    v_level=4,
                                    # ToDo: get correct w_id
                                    weather_cell_id=row['w_id'],
                                    geom=network.mv_grid.station.geom)
                            else:
                                gen = Generator(
                                    id='agg-' + str(la_id) + '-' + '_'.join([
                                        str(_) for _ in val4['ids']]),
                                    nominal_capacity=val4['capacity'],
                                    type=type,
                                    subtype=subtype,
                                    geom=network.mv_grid.station.geom,
                                    grid=network.mv_grid,
                                    v_level=4)

                            network.mv_grid.graph.add_node(
                                gen, type='generator_aggr')

                            # select cable type
                            line_type, line_count = select_cable(
                                network=network,
                                level='mv',
                                apparent_power=gen.nominal_capacity /
                                pfac_mv_gen)

                            # connect generator to MV station
                            line = Line(id='line_aggr_generator_la_' + str(la_id) + '_vlevel_{v_level}_'
                                        '{subtype}'.format(
                                         v_level=v_level,
                                         subtype=subtype),
                                        type=line_type,
                                        kind='cable',
                                        quantity=line_count,
                                        length=1e-3,
                                        grid=network.mv_grid)

                            network.mv_grid.graph.add_edge(network.mv_grid.station,
                                                           gen,
                                                           line=line,
                                                           type='line_aggr')

                            log_agg_geno_new_count += len(val4['ids'])
                            log_geno_cap += val4['capacity']

        logger.debug('{} of {} new generators added ({} single units, {} to existing '
                     'agg. generators and {} units as new aggregated generators) '
                     '(total: {} kW).'
                     .format(str(log_geno_count +
                                 log_agg_geno_new_count +
                                 log_agg_geno_upd_count),
                             str(len(generators_lv_new)),
                             str(log_geno_count),
                             str(log_agg_geno_upd_count),
                             str(log_agg_geno_new_count),
                             str(round(log_geno_cap, 1))
                             )
                     )

    def _check_geom(id, row):
        """Checks if a valid geom is available in dataset

        If yes, this geom will be used.
        If not:

            * MV generators: use geom from EnergyMap.
            * LV generators: set geom to None. It is re-set in
                :func:`edisgo.data.import_data._check_mvlv_subst_id`
                to MV-LV station's geom. EnergyMap's geom is not used
                since it is more inaccurate than the station's geom.

        Parameters
        ----------
        id : :obj:`int`
            Id of generator
        row : :pandas:`pandas.Series<series>`
            Generator dataset

        Returns
        -------
        :shapely:`Shapely Point object<points>` or None
            Geom of generator. None, if no geom is available.
        """

        geom = None

        # check if geom is available
        if row['geom']:
            geom = row['geom']
        else:
            # MV generators: set geom to EnergyMap's geom, if available
            if int(row['voltage_level']) in [4,5]:
                # check if original geom from Energy Map is available
                if row['geom_em']:
                    geom = row['geom_em']
                    logger.debug('Generator {} has no geom entry, EnergyMap\'s geom entry will be used.'
                                 .format(id)
                                 )

        return geom

    def _check_mvlv_subst_id(generator, mvlv_subst_id, lv_grid_dict):
        """Checks if MV-LV substation id of single LV generator is missing or invalid.
        If so, a random one from existing stations in LV grids will be assigned.

        Parameters
        ----------
        generator : :class:`~.grid.components.Generator`
            LV generator
        mvlv_subst_id : :obj:`int`
            MV-LV substation id
        lv_grid_dict : :obj:`dict`
            Dict of existing LV grids
            Format: {:obj:`int`: :class:`~.grid.grids.LVGrid`}

        Returns
        -------
        :class:`~.grid.grids.LVGrid`
            LV grid of generator
        """

        if mvlv_subst_id and not isnan(mvlv_subst_id):
            # assume that given LA exists
            try:
                # get LV grid
                lv_grid = lv_grid_dict[mvlv_subst_id]

                # if no geom, use geom of station
                if not generator.geom:
                    generator.geom = lv_grid.station.geom
                    logger.debug('Generator {} has no geom entry, stations\' geom will be used.'
                                 .format(generator.id)
                                 )

                return lv_grid

            # if LA/LVGD does not exist, choose random LVGD and move generator to station of LVGD
            # this occurs due to exclusion of LA with peak load < 1kW
            except:
                lv_grid = random.choice(list(lv_grid_dict.values()))

                generator.geom = lv_grid.station.geom

                logger.warning('Generator {} cannot be assigned to '
                               'non-existent LV Grid and was '
                               'allocated to a random LV Grid ({}); '
                               'geom was set to stations\' geom.'
                               .format(repr(generator),
                                       repr(lv_grid)))
                pass
                return lv_grid

        else:
            lv_grid = random.choice(list(lv_grid_dict.values()))

            generator.geom = lv_grid.station.geom

            logger.warning('Generator {} has no mvlv_subst_id and was '
                           'allocated to a random LV Grid ({}); '
                           'geom was set to stations\' geom.'
                           .format(repr(generator),
                                   repr(lv_grid)))
            pass
            return lv_grid

    def _validate_generation():
        """Validate generators in updated grids

        The validation uses the cumulative capacity of all generators.
        """
        # ToDo: Valdate conv. genos too!

        # set capacity difference threshold
        cap_diff_threshold = 10 ** -4

        capacity_imported = generators_res_mv['electrical_capacity'].sum() + \
                            generators_res_lv['electrical_capacity'].sum() #+ \
                            #generators_conv_mv['capacity'].sum()

        capacity_grid = 0
        # MV genos
        for geno in network.mv_grid.generators:
            capacity_grid += geno.nominal_capacity

        # LV genos
        for lv_grid in network.mv_grid.lv_grids:
            for geno in lv_grid.generators:
                capacity_grid += geno.nominal_capacity

        logger.debug('Cumulative generator capacity (updated): {} kW'
                     .format(str(round(capacity_imported, 1)))
                     )

        if abs(capacity_imported - capacity_grid) > cap_diff_threshold:
            raise ValueError('Cumulative capacity of imported generators ({} kW) '
                             'differ from cumulative capacity of generators '
                             'in updated grid ({} kW) by {} kW.'
                             .format(str(round(capacity_imported, 1)),
                                     str(round(capacity_grid, 1)),
                                     str(round(capacity_imported - capacity_grid, 1))
                                     )
                             )
        else:
            logger.debug('Cumulative capacity of imported generators validated.')

    def _validate_sample_geno_location():
        if all(generators_res_lv['geom'].notnull()) \
                and all(generators_res_mv['geom'].notnull()) \
                and not generators_res_lv['geom'].empty \
                and not generators_res_mv['geom'].empty:
            # get geom of 1 random MV and 1 random LV generator and transform
            sample_mv_geno_geom_shp = transform(proj2equidistant(network),
                                                wkt_loads(generators_res_mv['geom']
                                                          .dropna()
                                                          .sample(n=1)
                                                          .item())
                                                )
            sample_lv_geno_geom_shp = transform(proj2equidistant(network),
                                                wkt_loads(generators_res_lv['geom']
                                                          .dropna()
                                                          .sample(n=1)
                                                          .item())
                                                )

            # get geom of MV grid district
            mvgd_geom_shp = transform(proj2equidistant(network),
                                      network.mv_grid.grid_district['geom']
                                      )

            # check if MVGD contains geno
            if not (mvgd_geom_shp.contains(sample_mv_geno_geom_shp) and
                        mvgd_geom_shp.contains(sample_lv_geno_geom_shp)):
                raise ValueError('At least one imported generator is not located '
                                 'in the MV grid area. Check compatibility of '
                                 'grid and generator datasets.')

    # make DB session
    conn = connection(section=network.config['db_connection']['section'])
    Session = sessionmaker(bind=conn)
    session = Session()

    srid = int(network.config['geo']['srid'])

    oedb_data_source = network.config['data_source']['oedb_data_source']
    scenario = network.generator_scenario

    if oedb_data_source == 'model_draft':

        # load ORM names
        orm_conv_generators_name = network.config['model_draft']['conv_generators_prefix'] + \
                                   scenario + \
                                   network.config['model_draft']['conv_generators_suffix']
        orm_re_generators_name = network.config['model_draft']['re_generators_prefix'] + \
                                 scenario + \
                                 network.config['model_draft']['re_generators_suffix']

        # import ORMs
        orm_conv_generators = model_draft.__getattribute__(orm_conv_generators_name)
        orm_re_generators = model_draft.__getattribute__(orm_re_generators_name)

        # set dummy version condition (select all generators)
        orm_conv_generators_version = 1 == 1
        orm_re_generators_version = 1 == 1

    elif oedb_data_source == 'versioned':

        # load ORM names
        orm_conv_generators_name = network.config['versioned']['conv_generators_prefix'] + \
                                   scenario + \
                                   network.config['versioned']['conv_generators_suffix']
        orm_re_generators_name = network.config['versioned']['re_generators_prefix'] + \
                                 scenario + \
                                 network.config['versioned']['re_generators_suffix']
        data_version = network.config['versioned']['version']

        # import ORMs
        orm_conv_generators = supply.__getattribute__(orm_conv_generators_name)
        orm_re_generators = supply.__getattribute__(orm_re_generators_name)

        # set version condition
        orm_conv_generators_version = orm_conv_generators.columns.version == data_version
        orm_re_generators_version = orm_re_generators.columns.version == data_version

    # Create filter for generation technologies
    # ToDo: This needs to be removed when all generators can be imported
    # (all generators in a scenario should be imported)
    types_condition = orm_re_generators.columns.generation_type.in_(
        ['solar', 'wind'])

    # get conventional and renewable generators
    #generators_conv_mv = _import_conv_generators()
    generators_res_mv, generators_res_lv = _import_res_generators(
        types_condition)

    #generators_mv = generators_conv_mv.append(generators_res_mv)

    _validate_sample_geno_location()

    _update_grids(network=network,
                  #generators_mv=generators_mv,
                  generators_mv=generators_res_mv,
                  generators_lv=generators_res_lv)

    _validate_generation()

    connect_mv_generators(network=network)
    connect_lv_generators(network=network)


def _import_genos_from_pypsa(network, file):
    """Import generator data from a pyPSA file.

    TBD

    Parameters
    ----------
    network: :class:`~.grid.network.Network`
        The eDisGo container object
    file: :obj:`str`
        File including path
    """
    raise NotImplementedError

    # generators = pd.read_csv(file,
    #                          comment='#',
    #                          index_col='name',
    #                          delimiter=',',
    #                          decimal='.'
    #                          )


def _build_generator_list(network):
    """Builds DataFrames with all generators in MV and LV grids

    Returns
    -------
    :pandas:`pandas.DataFrame<dataframe>`
            A DataFrame with id of and reference to MV generators
    :pandas:`pandas.DataFrame<dataframe>`
            A DataFrame with id of and reference to LV generators
    :pandas:`pandas.DataFrame<dataframe>`
            A DataFrame with id of and reference to aggregated LV generators
    """

    genos_mv = pd.DataFrame(columns=
                            ('id', 'obj'))
    genos_lv = pd.DataFrame(columns=
                            ('id', 'obj'))
    genos_lv_agg = pd.DataFrame(columns=
                                ('la_id', 'id', 'obj'))

    # MV genos
    for geno in network.mv_grid.graph.nodes_by_attribute('generator'):
            genos_mv.loc[len(genos_mv)] = [int(geno.id), geno]
    for geno in network.mv_grid.graph.nodes_by_attribute('generator_aggr'):
            la_id = int(geno.id.split('-')[1].split('_')[-1])
            genos_lv_agg.loc[len(genos_lv_agg)] = [la_id, geno.id, geno]

    # LV genos
    for lv_grid in network.mv_grid.lv_grids:
        for geno in lv_grid.generators:
            genos_lv.loc[len(genos_lv)] = [int(geno.id), geno]

    return genos_mv, genos_lv, genos_lv_agg


def _build_lv_grid_dict(network):
    """Creates dict of LV grids

    LV grid ids are used as keys, LV grid references as values.

    Parameters
    ----------
    network: :class:`~.grid.network.Network`
        The eDisGo container object

    Returns
    -------
    :obj:`dict`
        Format: {:obj:`int`: :class:`~.grid.grids.LVGrid`}
    """

    lv_grid_dict = {}
    for lv_grid in network.mv_grid.lv_grids:
        lv_grid_dict[lv_grid.id] = lv_grid
    return lv_grid_dict


def import_feedin_timeseries(config_data, weather_cell_ids):
    """
    Import RES feed-in time series data and process

    Parameters
    ----------
    config_data : dict
        Dictionary containing config data from config files.
    weather_cell_ids : :obj:`list`
        List of weather cell id's (integers) to obtain feed-in data for.

    Returns
    -------
    :pandas:`pandas.DataFrame<dataframe>`
        Feedin time series

    """

    def _retrieve_timeseries_from_oedb(config_data, weather_cell_ids):
        """Retrieve time series from oedb

        Parameters
        ----------
        config_data : dict
            Dictionary containing config data from config files.
        weather_cell_ids : :obj:`list`
        List of weather cell id's (integers) to obtain feed-in data for.

        Returns
        -------
        :pandas:`pandas.DataFrame<dataframe>`
            Feedin time series
        """
        if config_data['data_source']['oedb_data_source'] == 'model_draft':
            orm_feedin_name = config_data['model_draft']['res_feedin_data']
            orm_feedin = model_draft.__getattribute__(orm_feedin_name)
            orm_feedin_version = 1 == 1
        else:
            orm_feedin_name = config_data['versioned']['res_feedin_data']
            orm_feedin = supply.__getattribute__(orm_feedin_name)
            orm_feedin_version = orm_feedin.version == config_data['versioned']['version']

        conn = connection(section=config_data['db_connection']['section'])
        Session = sessionmaker(bind=conn)
        session = Session()

        # ToDo: add option to retrieve subset of time series
        # ToDo: find the reference power class for mvgrid/w_id and insert instead of 4
        feedin_sqla = session.query(
            orm_feedin.w_id,
            orm_feedin.source,
            orm_feedin.feedin). \
            filter(orm_feedin.w_id.in_(weather_cell_ids)). \
            filter(orm_feedin.power_class.in_([0, 4])). \
            filter(orm_feedin_version)

        feedin = pd.read_sql_query(feedin_sqla.statement,
                                   session.bind,
                                   index_col=['source', 'w_id'])

        feedin.sort_index(axis=0, inplace=True)

        timeindex = pd.date_range('1/1/2011', periods=8760, freq='H')

        recasted_feedin_dict = {}
        for type_w_id in feedin.index:
            recasted_feedin_dict[type_w_id] = feedin.loc[
                                              type_w_id, :].values[0]

        feedin = pd.DataFrame(recasted_feedin_dict, index=timeindex)

<<<<<<< HEAD


        # rename 'windonshore' to 'wind'
        feedin.columns.set_levels(list(map(lambda x: x.replace('wind_onshore', 'wind') if x == 'wind_onshore' else x,
                                           feedin.columns.levels[0].values)),
                                  level=0,
                                  inplace=True)
=======
        # rename 'wind_onshore' and 'wind_offshore' to 'wind'
        new_level = [_ if _ not in ['wind_onshore']
                     else 'wind' for _ in feedin.columns.levels[0]]
        feedin.columns.set_levels(new_level, level=0, inplace=True)
>>>>>>> 35258f00

        feedin.columns.rename('type', level=0, inplace=True)
        feedin.columns.rename('weather_cell_id', level=1, inplace=True)

        return feedin

    feedin = _retrieve_timeseries_from_oedb(config_data, weather_cell_ids)

    return feedin


def import_load_timeseries(config_data, data_source, mv_grid_id=None,
                           year=None):
    """
    Import load time series

    Parameters
    ----------
    config_data : dict
        Dictionary containing config data from config files.
    data_source : str
        Specify type of data source. Available data sources are

         * 'demandlib'
            Determine a load time series with the use of the demandlib.
            This calculates standard load profiles for 4 different sectors.

    mv_grid_id : :obj:`str`
        MV grid ID as used in oedb. Provide this if `data_source` is 'oedb'.
        Default: None.
    year : int
        Year for which to generate load time series. Provide this if
        `data_source` is 'demandlib'. Default: None.

    Returns
    -------
    :pandas:`pandas.DataFrame<dataframe>`
        Load time series

    """

    def _import_load_timeseries_from_oedb(config_data, mv_grid_id):
        """
        Retrieve load time series from oedb

        Parameters
        ----------
        config_data : dict
            Dictionary containing config data from config files.

        Returns
        -------
        :pandas:`pandas.DataFrame<dataframe>`
            Load time series

        Notes
        ------
        This is currently not a valid option to retrieve load time series
        since time series in the oedb are not differentiated by sector. An
        issue concerning this has been created.

        """

        if config_data['versioned']['version'] == 'model_draft':
            orm_load_name = config_data['model_draft']['load_data']
            orm_load = model_draft.__getattribute__(orm_load_name)
            orm_load_areas_name = config_data['model_draft']['load_areas']
            orm_load_areas = model_draft.__getattribute__(orm_load_areas_name)
            orm_load_version = 1 == 1
        else:
            orm_load_name = config_data['versioned']['load_data']
            # orm_load = supply.__getattribute__(orm_load_name)
            # ToDo: remove workaround
            orm_load = model_draft.__getattribute__(orm_load_name)
            # orm_load_version = orm_load.version == config.data['versioned']['version']

            orm_load_areas_name = config_data['versioned']['load_areas']
            # orm_load_areas = supply.__getattribute__(orm_load_areas_name)
            # ToDo: remove workaround
            orm_load_areas = model_draft.__getattribute__(orm_load_areas_name)
            # orm_load_areas_version = orm_load.version == config.data['versioned']['version']

            orm_load_version = 1 == 1

        conn = connection(section=config_data['db_connection']['section'])
        Session = sessionmaker(bind=conn)
        session = Session()

        load_sqla = session.query(  # orm_load.id,
            orm_load.p_set,
            orm_load.q_set,
            orm_load_areas.subst_id). \
            join(orm_load_areas, orm_load.id == orm_load_areas.otg_id). \
            filter(orm_load_areas.subst_id == mv_grid_id). \
            filter(orm_load_version). \
            distinct()

        load = pd.read_sql_query(load_sqla.statement,
                                 session.bind,
                                 index_col='subst_id')
        return load

    def _load_timeseries_demandlib(config_data, year):
        """
        Get normalized sectoral load time series

        Time series are normalized to 1 kWh consumption per year

        Parameters
        ----------
        config_data : dict
            Dictionary containing config data from config files.
        year : int
            Year for which to generate load time series.

        Returns
        -------
        :pandas:`pandas.DataFrame<dataframe>`
            Load time series

        """

        sectoral_consumption = {'h0': 1, 'g0': 1, 'i0': 1, 'l0': 1}

        cal = Germany()
        holidays = dict(cal.holidays(year))

        e_slp = bdew.ElecSlp(year, holidays=holidays)

        # multiply given annual demand with timeseries
        elec_demand = e_slp.get_profile(sectoral_consumption)

        # Add the slp for the industrial group
        ilp = profiles.IndustrialLoadProfile(e_slp.date_time_index,
                                             holidays=holidays)

        # Beginning and end of workday, weekdays and weekend days, and scaling
        # factors by default
        elec_demand['i0'] = ilp.simple_profile(
            sectoral_consumption['i0'],
            am=datetime.time(config_data['demandlib']['day_start'].hour,
                             config_data['demandlib']['day_start'].minute, 0),
            pm=datetime.time(config_data['demandlib']['day_end'].hour,
                             config_data['demandlib']['day_end'].minute, 0),
            profile_factors=
            {'week': {'day': config_data['demandlib']['week_day'],
                      'night': config_data['demandlib']['week_night']},
             'weekend': {'day': config_data['demandlib']['weekend_day'],
                         'night': config_data['demandlib']['weekend_night']}})

        # Resample 15-minute values to hourly values and sum across sectors
        elec_demand = elec_demand.resample('H').mean()

        return elec_demand

    if data_source == 'oedb':
        load = _import_load_timeseries_from_oedb(config_data, mv_grid_id)
    elif data_source == 'demandlib':
        load = _load_timeseries_demandlib(config_data, year)
        load.rename(columns={'g0': 'retail', 'h0': 'residential',
                             'l0': 'agricultural', 'i0': 'industrial'},
                    inplace=True)
    return load


def import_from_csv(path, network, sep=',', index_col=0):

    # create empty DF for imported agg. generators
    network.dingo_import_data = pd.DataFrame(columns=('id',
                                                      'capacity',
                                                      'agg_geno'))

    # import grid data from csv files
    lv_grid, lv_gen_all, lv_cd, lv_station, mvlv_trafo, lv_load,\
    mv_grid, mv_gen_all, mv_cb, mv_cd, mv_station, hvmv_trafo, mv_load,\
    line, mvlv_mapping = _read_network(path, sep=sep, index_col=index_col)
    
    # separate aggregated generation units
    if not lv_gen_all.empty:
        lv_gen = lv_gen_all[~lv_gen_all['is_aggregated']]
        lv_gen_aggr = lv_gen_all[lv_gen_all['is_aggregated']]
    else:
        lv_gen = lv_gen_aggr = lv_gen_all
    if not mv_gen_all.empty:
        mv_gen = mv_gen_all[~mv_gen_all['is_aggregated']]
        mv_gen_aggr = mv_gen_all[mv_gen_all['is_aggregated']]
    else:
        mv_gen = mv_gen_aggr = mv_gen_all

    # build MV grid
    mvgrid, mvstations, mvtrafos, lvstations, lvtrafos, mvgens, mvloads, mvcds = \
        _build_mv_grid_from_csv(mv_grid, mv_gen, mv_cb, mv_cd, mv_station,
                                hvmv_trafo, lv_station, mvlv_trafo, mv_load, network)

    # update network with MV grids
    network.mv_grid = mvgrid

    # build LV grids
    lvgrids, lvgens, lvloads, lvcds = \
        _build_lv_grid_from_csv(lv_grid, lv_gen, lv_cd, lv_station,
                                lv_load, network)

    # build lines in MV and LV grids
    lines, lvgrids = _build_mvlv_lines_from_csv(
        lvgrids, lvstations, lvtrafos, lvgens, lvloads, lvcds, mvgrid,
        mvstations, mvtrafos, mvgens, mvloads, mvcds, line)

    # connect aggregated generation units
    _build_aggregated_from_table(lv_gen_aggr, mvgrid)

    # update network with LV grids
    network.mv_grid.lv_grids = list(lvgrids.values())

    # Integrate disconnecting points
    position_switch_disconnectors(
        network.mv_grid,
        mode=network.config['disconnecting_point']['position'])

    # check data integrity
    _validate_csv_grid_import(network, path)

    # set data source
    network.set_data_source('grid', 'ding0')

    # set more params
    network._id = network.mv_grid.id


def _read_network_as_pd(path, tablename, sep=',', index_col=0):
    # reads csv files and loads data in a pandas dataframe
    file = os.path.join(path, tablename)
    table = pd.read_csv(file, sep=sep, index_col=index_col)
    return table


def _read_network(path, sep=',', index_col=0):
    # LV
    lv_grid = _read_network_as_pd(path, 'lv_grid.csv', sep=sep, index_col=index_col)
    lv_gen = _read_network_as_pd(path, 'lv_generator.csv', sep=sep, index_col=index_col)
    lv_cd = _read_network_as_pd(path, 'lv_branchtee.csv', sep=sep, index_col=index_col)
    lv_station = _read_network_as_pd(path, 'lv_station.csv', sep=sep, index_col=index_col)
    mvlv_trafo = _read_network_as_pd(path, 'mvlv_transformer.csv', sep=sep, index_col=index_col)
    lv_load = _read_network_as_pd(path, 'lv_load.csv', sep=sep, index_col=0)
    # MV
    mv_grid = _read_network_as_pd(path, 'mv_grid.csv', sep=sep, index_col=index_col)
    mv_gen = _read_network_as_pd(path, 'mv_generator.csv', sep=sep, index_col=index_col)
    mv_cb = _read_network_as_pd(path, 'mv_circuitbreaker.csv', sep=sep, index_col=index_col)
    mv_cd = _read_network_as_pd(path, 'mv_branchtee.csv', sep=sep, index_col=index_col)
    mv_station = _read_network_as_pd(path, 'mv_station.csv', sep=sep, index_col=index_col)
    hvmv_trafo = _read_network_as_pd(path, 'hvmv_transformer.csv', sep=sep, index_col=index_col)
    mv_load = _read_network_as_pd(path, 'mv_load.csv', sep=sep, index_col=index_col)
    # Lines
    line = _read_network_as_pd(path, 'line.csv', sep=sep, index_col=index_col)
    mvlv_mapping = _read_network_as_pd(path, 'mvlv_mapping.csv', sep=sep, index_col=index_col)
    return lv_grid, lv_gen, lv_cd, lv_station, mvlv_trafo, lv_load,\
        mv_grid, mv_gen, mv_cb, mv_cd, mv_station, hvmv_trafo, mv_load,\
        line, mvlv_mapping


def add_node_to_grid(grids, items, item_type):

    if isinstance(grids, Grid):
        dic = {}
        for i in items:
            if items[i].grid.id == grids.id:
                dic.update({i: items[i]})
        grids.graph.add_nodes_from(dic.values(), type=item_type)
    else:
        for g in grids:
            dic = {}
            for i in items:
                if items[i].grid.id == grids[g].id:
                    dic.update({i: items[i]})
            grids[g].graph.add_nodes_from(dic.values(), type=item_type)


def add_edge_to_grid(grids, items, item_type):
    if isinstance(grids, Grid):
        lis = []
        for i in items:
            l = i
            if l[2]['line'].grid.id == grids.id:
                lis.append(i)
        grids.graph.add_edges_from(lis, type=item_type)
    else:
        for g in grids:
            lis = []
            for i in items:
                l = i
                if l[2]['line'].grid.id == grids[g].id:
                    lis.append(i)
            grids[g].graph.add_edges_from(lis, type=item_type)


def _build_lv_grid_from_csv(lv_grid, lv_gen, lv_cd, lv_stations_df,
                            lv_loads, network):

    # create LV grid instance
    lvgrids = {}
    lv_stations = network.mv_grid.graph.nodes_by_attribute('lv_station')

    lv_grid.apply(lambda row:
                  lvgrids.update({row['name']: LVGrid(
                        id=row['id'],
                        grid_district={
                            'geom': wkt_loads(row['geom']),
                            'population': row['population']},
                        voltage_nom=row['voltage_nom'],#in kV
                        network=network,
                        station={_.id: _ for _ in lv_stations}[lv_stations_df[lv_stations_df['id'] == row['id']]['id'].iloc[0]],
                        )}), axis=1)

    lv_grid_mapping = {_.id: _ for _ in lvgrids.values()}

    # LV stations
    for k, grid in lvgrids.items():
        station = grid.station
        station.grid = grid

        for t in station.transformers:
            t.grid = grid
        grid.graph.add_node(station, type='lv_station')

    # LV generators
    lvgens = {}
    lv_gen.apply(lambda row:
                 lvgens.update({row['name']:
                     GeneratorFluctuating(
                         id=row['id'],
                         geom=wkt_loads(row['geom']),
                         nominal_capacity=row['nominal_capacity'],
                         type=row['type'],
                         subtype=row['subtype'],
                         grid=lv_grid_mapping[row['lv_grid_id']],
                         v_level=row['v_level'],
                         weather_cell_id=row['weather_cell_id'])}
                               if row['type'] in ['wind', 'solar']
                               else
                               {row['name']:
                                   Generator(
                                       id=row['id'],
                                       geom=wkt_loads(row['geom']),
                                       nominal_capacity=row['nominal_capacity'],
                                       type=row['type'],
                                       subtype=row['subtype'],
                                       grid=lv_grid_mapping[row['lv_grid_id']],
                                       v_level=row['v_level'])}), axis=1)
    add_node_to_grid(lvgrids, lvgens, 'generator')

    # LV loads
    lvloads = {}
    lv_loads.apply(lambda row:
                lvloads.update({row['name']: Load(
                     id=row['id'],
                     geom=row['geom'],
                     grid=lv_grid_mapping[row['lv_grid_id']],
                     consumption=json.loads(row['consumption']),
                )}), axis=1)
    add_node_to_grid(lvgrids, lvloads, 'load')

    # LV cable distributors
    lvcds = {}
    lv_cd.apply(lambda row:
                lvcds.update({row['name']:
                    BranchTee(
                        id=row['id'],
                        geom=row['geom'],
                        grid=lv_grid_mapping[row['lv_grid_id']],
                    )}), axis=1)
    add_node_to_grid(lvgrids, lvcds, 'branch_tee')

    return lvgrids, lvgens, lvloads, lvcds


def _build_mv_grid_from_csv(mv_grids, mv_gen, mv_cb, mv_cd, mv_stations,
                            mv_trafos, lv_stations, lv_trafos, mv_loads, network):

    # create MV grid instance
    mv_station_series = mv_stations.iloc[0]
    mv_grid_series = mv_grids.iloc[0]
    
    mv_grid = MVGrid(
        id=mv_grid_series['id'],
        network=network,
        voltage_nom=mv_grid_series['voltage_nom'],
        grid_district={
            'geom': wkt_loads(mv_grid_series['geom']),
            'population': mv_grid_series['population']},
    )

    # MV stations
    mv_station = MVStation(
        id=mv_station_series['id'],
        geom=wkt_loads(mv_station_series['geom']),
        grid=mv_grid)
    mv_grid.graph.add_node(mv_station, type='mv_station')
    mv_grid._station = mv_station
    mv_stations = {mv_station_series['name']: mv_station}

    # MV transformer
    mvtrafos = {}
    count = 1
    for idx, row in mv_trafos.iterrows():
        mv_trafo_name = '_'.join(['MVStation',
                  str(mv_station.id),
                  'transformer',
                  str(count)])
        mvtrafos[mv_trafo_name] = Transformer(
            id=mv_trafo_name,
            geom=wkt_loads(row['geom']),
            grid=mv_grid,
            mv_grid=mv_grid,
            voltage_op=row['voltage_op'],
            type=pd.Series(data=[row['X'], row['R'], row['S_nom']],
                           index=['X', 'R', 'S_nom']))
        count +=1

    mv_station.transformers = list(mvtrafos.values())

    # LV stations
    lvstations = {}
    lv_stations.apply(lambda row:
                      lvstations.update({row['name']: LVStation(
                          id=row['id'],
                          geom=wkt_loads(row['geom']),
                          mv_grid=mv_grid,
                      )}), axis=1)

    # LV transformer
    lvtrafos = {}
    lv_trafos.apply(lambda row:
                    lvtrafos.update({row['name']: Transformer(
                        id=row['id'],
                        geom=wkt_loads(row['geom']),
                        mv_grid=mv_grid,
                        voltage_op=row['voltage_op'],
                        type=pd.Series(data=[row['X'], row['R'], row['S_nom']],
                                       index=['X', 'R', 'S_nom']),
                    )}), axis=1)

    # Update LV transformer names
    for idx, row in lv_stations.iterrows():
        count = 1
        lvstations[row['name']]._transformers = []
        for idx2, row2 in lv_trafos[lv_trafos['id'] == row['id']].iterrows():
            trafo = lvtrafos[row2['name']]
            trafo.id = 'LVStation_' + str(row.id) + '_transformer_' + str(count)
            lvstations[row['name']]._transformers.append(trafo)
            count += 1
    mv_grid.graph.add_nodes_from(lvstations.values(), type='lv_station')

    # MV generators
    mvgens = {}
    mv_gen.apply(lambda row:
                 mvgens.update({row['name']:
                     GeneratorFluctuating(
                     id=row['id'],
                     geom=wkt_loads(row['geom']),
                     nominal_capacity=row['nominal_capacity'],
                     type=row['type'],
                     subtype=row['subtype'],
                     grid=mv_grid,
                     v_level=row['v_level'],
                         weather_cell_id=row['weather_cell_id'])} if
                               row['type'] in ['wind', 'solar'] else
                               {row['name']: Generator(
                                   id=row['id'],
                                   geom=wkt_loads(row['geom']),
                                   nominal_capacity=row['nominal_capacity'],
                                   type=row['type'],
                                   subtype=row['subtype'],
                                   grid=mv_grid,
                                   v_level=row['v_level'])}
                               ), axis=1)
    add_node_to_grid(mv_grid, mvgens, 'generator')

    # MV loads
    mvloads = {}
    mv_loads.apply(lambda row:
                mvloads.update({row['name']: Load(
                     id=row['id'],
                     geom=wkt_loads(row['geom']),
                     grid=mv_grid,
                     consumption=json.loads(row['consumption']),
                )}), axis=1)
    add_node_to_grid(mv_grid, mvloads, 'load')

    # MV cable distributors
    mvcds = {}
    mv_cd.apply(lambda row:
                mvcds.update({row['name']:
                    BranchTee(
                        id=row['id'],
                        geom=wkt_loads(row['geom']),
                        grid=mv_grid,
                    )}), axis=1)
    add_node_to_grid(mv_grid, mvcds, 'branch_tee')

    return mv_grid, mv_stations, mvtrafos, lvstations, lvtrafos, mvgens, mvloads, mvcds


def _build_mvlv_lines_from_csv(lvgrids, lvstations, lvtrafos, lvgens, lvloads,
                               lvcds, mv_grid, mv_stations, mvtrafos, mvgens,
                               mvloads, mvcds, lines):

    # merge nodes defined above to a single dict
    nodes = {**lvstations, **lvtrafos, **lvgens, **lvloads, **lvcds,
             **mvtrafos, **mvgens, **mvloads, **mvcds, **mv_stations}

    # LV lines
    lv_edges = lines[lines['U_n'] == 0.4]
    lv_lines = []
    lv_edges.apply(lambda row: lv_lines.append(
        (nodes[row['node1']], nodes[row['node2']],
         {'line': Line(
             id=row['id'],
             type=pd.Series(data=[row['type_name'], row['U_n'],
                                  row['I_max_th'], row['R'], row['L'],
                                  row['C']],
                            index=['name', 'U_n', 'I_max_th', 'R', 'L', 'C']),
             length=row['length'],
             kind=row['type_kind'],
             grid=lvgrids[row['grid_name']])
         })), axis=1)
    add_edge_to_grid(lvgrids, lv_lines, 'line')

    # MV lines
    mv_edges = lines[lines['U_n'] >= 10]
    mv_lines = []
    mv_edges.apply(lambda row: mv_lines.append(
        (nodes[row['node1']], nodes[row['node2']],
         {'line': Line(
             id=row['id'],
             type=pd.Series(data=[row['type_name'], row['U_n'],
                                  row['I_max_th'], row['R'], row['L'],
                                  row['C']],
                            index=['name', 'U_n', 'I_max_th', 'R', 'L', 'C']),
             length=row['length'],
             kind=row['type_kind'],
             grid=mv_grid)
         })), axis=1)

    add_edge_to_grid(mv_grid, mv_lines, 'line')

    return lines, lvgrids


def _build_aggregated_from_table(generators, mv_grid):
    aggr_line_type = mv_grid.network.equipment_data['mv_cables'].loc[
        mv_grid.network.equipment_data['mv_cables']['I_max_th'].idxmax()]

    # group generators by voltage level, type, subtype(, and weather cell)
    generators_grp = generators.groupby(
        ['v_level', 'type', 'subtype', 'weather_cell_id'])

    # create generator instances
    for name, grp in generators_grp:
        grp_sum = grp[
            ['id', 'nominal_capacity', 'type', 'subtype', 'weather_cell_id',
             'la_id', 'v_level']].agg({
            'id': lambda x: '_'.join([str(_) for _ in x.values]),
            'nominal_capacity': 'sum',
            'type': 'min',
            'subtype': 'min',
            'weather_cell_id': 'min',
            'la_id': 'min',
             'v_level': 'min'})
        if grp_sum['type'] in ['solar', 'wind']:
            gen = GeneratorFluctuating(
                id='agg-' + str(grp_sum['la_id']) + '-' + str(grp_sum['id']),
                nominal_capacity=grp_sum['nominal_capacity'],
                type=grp_sum['type'],
                subtype=grp_sum['subtype'],
                geom=mv_grid.station.geom,
                grid=mv_grid,
                v_level=4,
                weather_cell_id=grp_sum['weather_cell_id'])
        else:
            gen = Generator(
                id='agg-' + str(grp_sum['la_id']) + '-' + str(grp_sum['id']),
                nominal_capacity=grp_sum['nominal_capacity'],
                type=grp_sum['type'],
                subtype=grp_sum['subtype'],
                geom=mv_grid.station.geom,
                grid=mv_grid,
                v_level=4)
        mv_grid.graph.add_node(gen, type='generator_aggr')

        # Add aggregated generators to backup reference
        dingo_import_data = pd.DataFrame({
            'id': grp['id'],
            'capacity': grp['nominal_capacity'],
            'agg_geno': gen})
        mv_grid.network.dingo_import_data = pd.concat([mv_grid.network.dingo_import_data, dingo_import_data])

        # connect to HV/MV substation
        line = Line(
            id='line_aggr_generator_la_' + str(
                grp_sum['la_id']) + '_vlevel_{v_level}_'
                                    '{subtype}_'
                                    'w_id_{w_id}'.format(
                v_level=grp_sum['v_level'],
                subtype=grp_sum['subtype'],
                w_id=grp_sum['weather_cell_id']),
            type=aggr_line_type,
            kind='cable',
                    length=1e-3,
                    grid=mv_grid)
        mv_grid.graph.add_edge(mv_grid.station,
                            gen,
                            line=line,
                            type='line_aggr')


def _validate_csv_grid_import(network, path):
    """Cross-check imported data with original data source

    Parameters
    ----------
    network: Network
        eDisGo Network instance
    path: str
        path of csv-files

    """
    # ToDo: Finish validation function
    # import csv files
    lv_grid, lv_gen, lv_cd, lv_stations, lv_trafos, lv_loads,\
    mv_grid, mv_gen, mv_cb, mv_cd, mv_stations, mv_trafos, mv_loads,\
    edges, mapping = _read_network(path)

    # # check number of components in MV grid
    # _validate_csv_mv_grid_import(network.mv_grid, mv_grid, mv_gen, mv_cb,
    #                              mv_cd, mv_stations, mv_trafos, mv_loads)
    #
    # # check number of components in LV grid
    # _validate_csv_lv_grid_import(network.mv_grid.lv_grids, lv_grid, lv_gen,
    #                              lv_cd, lv_stations, lv_trafos, lv_loads)
    #
    # # check cumulative load and generation in MV grid district
    # _validate_load_generation(mv_grid, ding0_mv_grid)


# def _validate_csv_mv_grid_import(grid, mv_grid, mv_gen, mv_cb, mv_cd,
#                                  mv_stations, mv_trafos, mv_loads):
#     print(len(mv_grid))
#
#
# def _validate_csv_lv_grid_import(grids, lv_grid, lv_gen, lv_cd, lv_stations,
#                                  lv_trafos, lv_loads):<|MERGE_RESOLUTION|>--- conflicted
+++ resolved
@@ -21,7 +21,6 @@
 from math import isnan
 import random
 import os
-<<<<<<< HEAD
 import json
 import oedialect
 
@@ -30,8 +29,6 @@
 from edisgo.grid.components import *
 from ding0.core import GeneratorFluctuatingDing0
 
-=======
->>>>>>> 35258f00
 
 if not 'READTHEDOCS' in os.environ:
     from ding0.tools.results import load_nd_from_pickle
@@ -286,7 +283,7 @@
                                 for _ in
                                 ding0_grid.grid_district._lv_load_areas
                                 if not np.isnan(_.zensus_sum)])},
-        voltage_nom=ding0_grid.v_level) #ToDo: voltagenom vs. v_level?
+        voltage_nom=ding0_grid.v_level)
 
     # Special treatment of LVLoadAreaCenters see ...
     # ToDo: add a reference above for explanation of how these are treated
@@ -2082,20 +2079,10 @@
 
         feedin = pd.DataFrame(recasted_feedin_dict, index=timeindex)
 
-<<<<<<< HEAD
-
-
-        # rename 'windonshore' to 'wind'
-        feedin.columns.set_levels(list(map(lambda x: x.replace('wind_onshore', 'wind') if x == 'wind_onshore' else x,
-                                           feedin.columns.levels[0].values)),
-                                  level=0,
-                                  inplace=True)
-=======
         # rename 'wind_onshore' and 'wind_offshore' to 'wind'
         new_level = [_ if _ not in ['wind_onshore']
                      else 'wind' for _ in feedin.columns.levels[0]]
         feedin.columns.set_levels(new_level, level=0, inplace=True)
->>>>>>> 35258f00
 
         feedin.columns.rename('type', level=0, inplace=True)
         feedin.columns.rename('weather_cell_id', level=1, inplace=True)
