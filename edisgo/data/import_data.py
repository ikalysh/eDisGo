from ..grid.components import Load, Generator, BranchTee, MVStation, Line, \
    Transformer, LVStation, GeneratorFluctuating
from ..grid.grids import MVGrid, LVGrid, Grid
from ..grid.connect import connect_mv_generators, connect_lv_generators
from ..grid.tools import select_cable, position_switch_disconnectors
from ..tools.geo import proj2equidistant

from egoio.db_tables import model_draft, supply
from egoio.tools.db import connection

from sqlalchemy.orm import sessionmaker
from sqlalchemy import func
from workalendar.europe import Germany
from demandlib import bdew as bdew, particular_profiles as profiles
import datetime

import pandas as pd
import numpy as np
import networkx as nx
from math import isnan
import random
import os
<<<<<<< HEAD
import json

from pandas import DataFrame, read_csv
import matplotlib.pyplot as plt
from edisgo.grid.components import *

=======
import oedialect
>>>>>>> 415e5468

if not 'READTHEDOCS' in os.environ:
    from ding0.tools.results import load_nd_from_pickle
    from ding0.core.network.stations import LVStationDing0
    from ding0.core.structure.regions import LVLoadAreaCentreDing0
    from shapely.ops import transform
    from shapely.wkt import loads as wkt_loads


import logging
logger = logging.getLogger('edisgo')


def import_from_ding0(file, network):
    """
    Import an eDisGo grid topology from
    `Ding0 data <https://github.com/openego/ding0>`_.

    This import method is specifically designed to load grid topology data in
    the format as `Ding0 <https://github.com/openego/ding0>`_ provides it via
    pickles.

    The import of the grid topology includes

        * the topology itself
        * equipment parameter
        * generators incl. location, type, subtype and capacity
        * loads incl. location and sectoral consumption

    Parameters
    ----------
    file: :obj:`str` or :class:`ding0.core.NetworkDing0`
        If a str is provided it is assumed it points to a pickle with Ding0
        grid data. This file will be read.
        If an object of the type :class:`ding0.core.NetworkDing0` data will be
        used directly from this object.
    network: :class:`~.grid.network.Network`
        The eDisGo data container object

    Notes
    -----
    Assumes :class:`ding0.core.NetworkDing0` provided by `file` contains
    only data of one mv_grid_district.

    """
    # when `file` is a string, it will be read by the help of pickle
    if isinstance(file, str):
        ding0_nd = load_nd_from_pickle(filename=file)
    # otherwise it is assumed the object is passed directly
    else:
        ding0_nd = file

    ding0_mv_grid = ding0_nd._mv_grid_districts[0].mv_grid

    # Make sure circuit breakers (respectively the rings) are closed
    ding0_mv_grid.close_circuit_breakers()

    # Import medium-voltage grid data
    network.mv_grid = _build_mv_grid(ding0_mv_grid, network)

    # Import low-voltage grid data
    lv_grids, lv_station_mapping, lv_grid_mapping = _build_lv_grid(
        ding0_mv_grid, network)

    # Assign lv_grids to network
    network.mv_grid.lv_grids = lv_grids

    # Integrate disconnecting points
    position_switch_disconnectors(network.mv_grid,
                                  mode=network.config['disconnecting_point'][
                                      'position'])

    # Check data integrity
    _validate_ding0_grid_import(network.mv_grid, ding0_mv_grid,
                                lv_grid_mapping)

    # Set data source
    network.set_data_source('grid', 'dingo')

    # Set more params
    network._id = network.mv_grid.id

    # Update the weather_cell_ids in mv_grid to include the ones in lv_grids
    # ToDo: maybe get a better solution to push the weather_cell_ids in lv_grids but not in mv_grid but into the
    # mv_grid.weather_cell_ids from within the Grid() object or the MVGrid() or LVGrid()
    mv_weather_cell_id = network.mv_grid.weather_cells
    for lvg in lv_grids:
        if lvg.weather_cells:
            for lv_w_id in lvg._weather_cells:
                if not (lv_w_id in mv_weather_cell_id):
                    network.mv_grid._weather_cells.append(lv_w_id)


def _build_lv_grid(ding0_grid, network):
    """
    Build eDisGo LV grid from Ding0 data

    Parameters
    ----------
    ding0_grid: ding0.MVGridDing0
        Ding0 MV grid object

    Returns
    -------
    list of LVGrid
        LV grids
    dict
        Dictionary containing a mapping of LV stations in Ding0 to newly
        created eDisGo LV stations. This mapping is used to use the same
        instances of LV stations in the MV grid graph.
    """

    lv_station_mapping = {}
    lv_grids = []
    lv_grid_mapping = {}

    for la in ding0_grid.grid_district._lv_load_areas:
        for lvgd in la._lv_grid_districts:
            ding0_lv_grid = lvgd.lv_grid
            if not ding0_lv_grid.grid_district.lv_load_area.is_aggregated:

                # Create LV grid instance
                lv_grid = LVGrid(
                    id=ding0_lv_grid.id_db,
                    geom=ding0_lv_grid.grid_district.geo_data,
                    grid_district={
                        'geom': ding0_lv_grid.grid_district.geo_data,
                        'population': ding0_lv_grid.grid_district.population},
                    voltage_nom=ding0_lv_grid.v_level / 1e3,
                    network=network)

                station = {repr(_): _ for _ in
                           network.mv_grid.graph.nodes_by_attribute(
                               'lv_station')}['LVStation_' + str(
                                    ding0_lv_grid._station.id_db)]

                station.grid = lv_grid
                for t in station.transformers:
                    t.grid = lv_grid

                lv_grid.graph.add_node(station, type='lv_station')
                lv_station_mapping.update({ding0_lv_grid._station: station})

                # Create list of load instances and add these to grid's graph
                loads = {_: Load(
                    id=_.id_db,
                    geom=_.geo_data,
                    grid=lv_grid,
                    consumption=_.consumption) for _ in ding0_lv_grid.loads()}
                lv_grid.graph.add_nodes_from(loads.values(), type='load')

                # Create list of generator instances and add these to grid's
                # graph
                generators = {_: (GeneratorFluctuating(
                    id=_.id_db,
                    geom=_.geo_data,
                    nominal_capacity=_.capacity,
                    type=_.type,
                    subtype=_.subtype,
                    grid=lv_grid,
                    weather_cell_id=_.weather_cell_id,
                    v_level=_.v_level) if _.type in ['wind', 'solar'] else
                                  Generator(
                                      id=_.id_db,
                                      geom=_.geo_data,
                                      nominal_capacity=_.capacity,
                                      type=_.type,
                                      subtype=_.subtype,
                                      grid=lv_grid,
                                      v_level=_.v_level))
                              for _ in ding0_lv_grid.generators()}
                lv_grid.graph.add_nodes_from(generators.values(),
                                             type='generator')

                # Create list of branch tee instances and add these to grid's
                # graph
                branch_tees = {
                    _: BranchTee(id=_.id_db,
                                 geom=_.geo_data,
                                 grid=lv_grid,
                                 in_building=_.in_building)
                    for _ in ding0_lv_grid._cable_distributors}
                lv_grid.graph.add_nodes_from(branch_tees.values(),
                                              type='branch_tee')

                # Merge node above defined above to a single dict
                nodes = {**loads,
                         **generators,
                         **branch_tees,
                         **{ding0_lv_grid._station: station}}

                edges = []
                edges_raw = list(nx.get_edge_attributes(
                    ding0_lv_grid._graph, 'branch').items())
                for edge in edges_raw:
                    edges.append({'adj_nodes': edge[0], 'branch': edge[1]})

                # Create list of line instances and add these to grid's graph
                lines = [(nodes[_['adj_nodes'][0]], nodes[_['adj_nodes'][1]],
                          {'line': Line(
                              id=_['branch'].id_db,
                              type=_['branch'].type,
                              length=_['branch'].length / 1e3,
                              kind=_['branch'].kind,
                              grid=lv_grid)
                          })
                         for _ in edges]
                # convert voltage from V to kV
                for line in lines:
                    line[2]['line'].type['U_n'] = \
                        line[2]['line'].type['U_n'] / 1e3
                lv_grid.graph.add_edges_from(lines, type='line')

                # Add LV station as association to LV grid
                lv_grid._station = station

                # Add to lv grid mapping
                lv_grid_mapping.update({lv_grid: ding0_lv_grid})

                # Put all LV grid to a list of LV grids
                lv_grids.append(lv_grid)

    # ToDo: don't forget to adapt lv stations creation in MV grid
    return lv_grids, lv_station_mapping, lv_grid_mapping


def _build_mv_grid(ding0_grid, network):
    """

    Parameters
    ----------
    ding0_grid: ding0.MVGridDing0
        Ding0 MV grid object
    network: Network
        The eDisGo container object

    Returns
    -------
    MVGrid
        A MV grid of class edisgo.grids.MVGrid is return. Data from the Ding0
        MV Grid object is translated to the new grid object.
    """

    # Instantiate a MV grid
    grid = MVGrid(
        id=ding0_grid.id_db,
        network=network,
        grid_district={'geom': ding0_grid.grid_district.geo_data,
                       'population':
                           sum([_.zensus_sum
                                for _ in
                                ding0_grid.grid_district._lv_load_areas
                                if not np.isnan(_.zensus_sum)])},
        voltage_nom=ding0_grid.v_level) #ToDo: voltagenom vs. v_level?

    # Special treatment of LVLoadAreaCenters see ...
    # ToDo: add a reference above for explanation of how these are treated
    la_centers = [_ for _ in ding0_grid._graph.nodes()
                  if isinstance(_, LVLoadAreaCentreDing0)]
    if la_centers:
        aggregated, aggr_stations, dingo_import_data = \
            _determine_aggregated_nodes(la_centers)
        network.dingo_import_data = dingo_import_data
    else:
        aggregated = {}
        aggr_stations = []

        # create empty DF for imported agg. generators
        network.dingo_import_data = pd.DataFrame(columns=('id',
                                                          'capacity',
                                                          'agg_geno')
                                                 )

    # Create list of load instances and add these to grid's graph
    loads = {_: Load(
        id=_.id_db,
        geom=_.geo_data,
        grid=grid,
        consumption=_.consumption) for _ in ding0_grid.loads()}
    grid.graph.add_nodes_from(loads.values(), type='load')

    # Create list of generator instances and add these to grid's graph
    generators = {_: (GeneratorFluctuating(
        id=_.id_db,
        geom=_.geo_data,
        nominal_capacity=_.capacity,
        type=_.type,
        subtype=_.subtype,
        grid=grid,
        weather_cell_id=_.weather_cell_id,
        v_level=_.v_level) if _.type in ['wind', 'solar'] else
                      Generator(
                          id=_.id_db,
                          geom=_.geo_data,
                          nominal_capacity=_.capacity,
                          type=_.type,
                          subtype=_.subtype,
                          grid=grid,
                          v_level=_.v_level))
                  for _ in ding0_grid.generators()}
    grid.graph.add_nodes_from(generators.values(), type='generator')

    # Create list of branch tee instances and add these to grid's graph
    branch_tees = {_: BranchTee(id=_.id_db,
                                geom=_.geo_data,
                                grid=grid,
                                in_building=False)
                   for _ in ding0_grid._cable_distributors}
    grid.graph.add_nodes_from(branch_tees.values(), type='branch_tee')

    # Create list of LV station instances and add these to grid's graph
    stations = {_: LVStation(id=_.id_db,
                        geom=_.geo_data,
                        mv_grid=grid,
                        grid=None,  # (this will be set during LV import)
                        transformers=[Transformer(
                            mv_grid=grid,
                            grid=None,  # (this will be set during LV import)
                            id='_'.join(['LVStation',
                                        str(_.id_db),
                                        'transformer',
                                        str(count)]),
                            geom=_.geo_data,
                            voltage_op=t.v_level,
                            type=pd.Series(dict(
                                S_nom=t.s_max_a, X=t.x, R=t.r))
                        ) for (count, t) in enumerate(_.transformers(), 1)])
                for _ in ding0_grid._graph.nodes()
                if isinstance(_, LVStationDing0) and _ not in aggr_stations}

    grid.graph.add_nodes_from(stations.values(), type='lv_station')

    # Create HV-MV station add to graph
    mv_station = MVStation(
        id=ding0_grid.station().id_db,
        geom=ding0_grid.station().geo_data,
        grid=grid,
        transformers=[Transformer(
            mv_grid=grid,
            grid=grid,
            id='_'.join(['MVStation',
                         str(ding0_grid.station().id_db),
                         'transformer',
                         str(count)]),
            geom=ding0_grid.station().geo_data,
            voltage_op=_.v_level,
            type=pd.Series(dict(
                S_nom=_.s_max_a, X=_.x, R=_.r)))
            for (count, _) in enumerate(
                ding0_grid.station().transformers(), 1)])
    grid.graph.add_node(mv_station, type='mv_station')

    # Merge node above defined above to a single dict
    nodes = {**loads,
             **generators,
             **branch_tees,
             **stations,
             **{ding0_grid.station(): mv_station}}

    # Create list of line instances and add these to grid's graph
    lines = [(nodes[_['adj_nodes'][0]], nodes[_['adj_nodes'][1]],
              {'line': Line(
                  id=_['branch'].id_db,
                  type=_['branch'].type,
                  kind=_['branch'].kind,
                  length=_['branch'].length / 1e3,
                  grid=grid)
              })
             for _ in ding0_grid.graph_edges()
             if not any([isinstance(_['adj_nodes'][0], LVLoadAreaCentreDing0),
                        isinstance(_['adj_nodes'][1], LVLoadAreaCentreDing0)])]
    # set line name as series name
    for line in lines:
        line[2]['line'].type.name = line[2]['line'].type['name']
    grid.graph.add_edges_from(lines, type='line')

    # Assign reference to HV-MV station to MV grid
    grid._station = mv_station

    # Attach aggregated to MV station
    _attach_aggregated(network, grid, aggregated, ding0_grid)

    return grid


def _determine_aggregated_nodes(la_centers):
    """Determine generation and load within load areas

    Parameters
    ----------
    la_centers: list of LVLoadAreaCentre
        Load Area Centers are Ding0 implementations for representating areas of
        high population density with high demand compared to DG potential.

    Notes
    -----
    Currently, MV grid loads are not considered in this aggregation function as
    Ding0 data does not come with loads in the MV grid level.

    Returns
    -------
    :obj:`list` of dict
        aggregated
        Dict of the structure

        .. code:

            {'generation': {
                'v_level': {
                    'subtype': {
                        'ids': <ids of aggregated generator>,
                        'capacity'}
                    }
                },
            'load': {
                'consumption':
                    'residential': <value>,
                    'retail': <value>,
                    ...
                }
            'aggregates': {
                'population': int,
                'geom': `shapely.Polygon`
                }
            }
    :obj:`list`
        aggr_stations
        List of LV stations its generation and load is aggregated
    """

    def aggregate_generators(gen, aggr):
        """Aggregate generation capacity per voltage level

        Parameters
        ----------
        gen: ding0.core.GeneratorDing0
            Ding0 Generator object
        aggr: dict
            Aggregated generation capacity. For structure see
            `_determine_aggregated_nodes()`.

        Returns
        -------

        """

        if gen.v_level not in aggr['generation']:
            aggr['generation'][gen.v_level] = {}
        if gen.type not in aggr['generation'][gen.v_level]:
            aggr['generation'][gen.v_level][gen.type] = {}
        if gen.subtype not in aggr['generation'][gen.v_level][gen.type]:
            aggr['generation'][gen.v_level][gen.type].update(
                     {gen.subtype: {'ids': [gen.id_db],
                                'capacity': gen.capacity}})
        else:
            aggr['generation'][gen.v_level][gen.type][gen.subtype][
                'ids'].append(gen.id_db)
            aggr['generation'][gen.v_level][gen.type][gen.subtype][
                'capacity'] += gen.capacity

        return aggr

    def aggregate_loads(la_center, aggr):
        """Aggregate consumption in load area per sector

        Parameters
        ----------
        la_center: LVLoadAreaCentreDing0
            Load area center object from Ding0

        Returns
        -------

        """
        for s in ['retail', 'industrial', 'agricultural', 'residential']:
            if s not in aggr['load']:
                aggr['load'][s] = 0

        aggr['load']['retail'] += sum(
            [_.sector_consumption_retail
             for _ in la_center.lv_load_area._lv_grid_districts])
        aggr['load']['industrial'] += sum(
            [_.sector_consumption_industrial
             for _ in la_center.lv_load_area._lv_grid_districts])
        aggr['load']['agricultural'] += sum(
            [_.sector_consumption_agricultural
             for _ in la_center.lv_load_area._lv_grid_districts])
        aggr['load']['residential'] += sum(
            [_.sector_consumption_residential
             for _ in la_center.lv_load_area._lv_grid_districts])

        return aggr

    aggregated = {}
    aggr_stations = []

    # ToDo: The variable generation_aggr is further used -> delete this code
    generation_aggr = {}
    for la in la_centers[0].grid.grid_district._lv_load_areas:
        for lvgd in la._lv_grid_districts:
            for gen in lvgd.lv_grid.generators():
                if la.is_aggregated:
                    generation_aggr.setdefault(gen.type, {})
                    generation_aggr[gen.type].setdefault(gen.subtype, {'ding0': 0})
                    generation_aggr[gen.type][gen.subtype].setdefault('ding0', 0)
                    generation_aggr[gen.type][gen.subtype]['ding0'] += gen.capacity

    dingo_import_data = pd.DataFrame(columns=('id',
                                              'capacity',
                                              'agg_geno')
                                     )

    for la_center in la_centers:
        aggr = {'generation': {}, 'load': {}, 'aggregates': []}

        # Determine aggregated generation in LV grid
        for lvgd in la_center.lv_load_area._lv_grid_districts:
            for gen in lvgd.lv_grid.generators():
                aggr = aggregate_generators(gen, aggr)

                dingo_import_data.loc[len(dingo_import_data)] = \
                    [int(gen.id_db),
                     gen.capacity,
                     None]

        # Determine aggregated load in MV grid
        # -> Implement once laods in Ding0 MV grids exist

        # Determine aggregated load in LV grid
        aggr = aggregate_loads(la_center, aggr)

        # Collect metadata of aggregated load areas
        aggr['aggregates'] = {
            'population': la_center.lv_load_area.zensus_sum,
            'geom': la_center.lv_load_area.geo_area}

        # Determine LV grids/ stations that are aggregated
        for _ in la_center.lv_load_area._lv_grid_districts:
            aggr_stations.append(_.lv_grid.station())

        # add elements to lists
        aggregated.update({la_center.id_db: aggr})


    return aggregated, aggr_stations, dingo_import_data


def _attach_aggregated(network, grid, aggregated, ding0_grid):
    """Add Generators and Loads to MV station representing aggregated generation
    capacity and load

    Parameters
    ----------
    grid: MVGrid
        MV grid object
    aggregated: dict
        Information about aggregated load and generation capacity. For
        information about the structure of the dict see ... .
    ding0_grid: ding0.Network
        Ding0 network container
    Returns
    -------
    MVGrid
        Altered instance of MV grid including aggregated load and generation
    """

    aggr_line_type = ding0_grid.network._static_data['MV_cables'].iloc[
        ding0_grid.network._static_data['MV_cables']['I_max_th'].idxmax()]

    for la_id, la in aggregated.items():
        # add aggregated generators
        for v_level, val in la['generation'].items():
            for type, val2 in val.items():
                for subtype, val3 in val2.items():
                    if type in ['solar', 'wind']:
                        gen = GeneratorFluctuating(
                            id='agg-' + str(la_id) + '-' + '_'.join(
                                [str(_) for _ in val3['ids']]),
                            nominal_capacity=val3['capacity'],
                            type=type,
                            subtype=subtype,
                            geom=grid.station.geom,
                            grid=grid,
                            v_level=4)
                    else:
                        gen = Generator(
                            id='agg-' + str(la_id) + '-' + '_'.join(
                                [str(_) for _ in val3['ids']]),
                            nominal_capacity=val3['capacity'],
                            type=type,
                            subtype=subtype,
                            geom=grid.station.geom,
                            grid=grid,
                            v_level=4)
                    grid.graph.add_node(gen, type='generator_aggr')

                    # backup reference of geno to LV geno list (save geno
                    # where the former LV genos are aggregated in)
                    network.dingo_import_data.set_value(network.dingo_import_data['id'].isin(val3['ids']),
                                                        'agg_geno',
                                                        gen)

                    # connect generator to MV station
                    line = Line(id='line_aggr_generator_la_' + str(la_id) + '_vlevel_{v_level}_'
                                '{subtype}'.format(
                                 v_level=v_level,
                                 subtype=subtype),
                                 type=aggr_line_type,
                                 kind='cable',
                                 length=1e-3,
                                 grid=grid)
                    grid.graph.add_edge(grid.station,
                                        gen,
                                        line=line,
                                        type='line_aggr')

        for sector, sectoral_load in la['load'].items():
            load = Load(
                geom=grid.station.geom,
                consumption={sector: sectoral_load},
                grid=grid,
                id='_'.join(['Load_aggregated', sector, repr(grid), str(la_id)]))

            grid.graph.add_node(load, type='load')

            # connect aggregated load to MV station
            line = Line(id='_'.join(['line_aggr_load_la_' + str(la_id), sector, str(la_id)]),
                        type=aggr_line_type,
                        kind='cable',
                        length=1e-3,
                        grid=grid)

            grid.graph.add_edge(grid.station,
                                load,
                                line=line,
                                type='line_aggr')


def _validate_ding0_grid_import(mv_grid, ding0_mv_grid, lv_grid_mapping):
    """Cross-check imported data with original data source

    Parameters
    ----------
    mv_grid: MVGrid
        eDisGo MV grid instance
    ding0_mv_grid: MVGridDing0
        Ding0 MV grid instance
    lv_grid_mapping: dict
        Translates Ding0 LV grids to associated, newly created eDisGo LV grids
    """

    # Check number of components in MV grid
    _validate_ding0_mv_grid_import(mv_grid, ding0_mv_grid)

    # Check number of components in LV grid
    _validate_ding0_lv_grid_import(mv_grid.lv_grids, ding0_mv_grid,
                                   lv_grid_mapping)

    # Check cumulative load and generation in MV grid district
    _validate_load_generation(mv_grid, ding0_mv_grid)



def _validate_ding0_mv_grid_import(grid, ding0_grid):
    """Verify imported data with original data from Ding0

    Parameters
    ----------
    grid: MVGrid
        MV Grid data (eDisGo)
    ding0_grid: ding0.MVGridDing0
        Ding0 MV grid object

    Notes
    -----
    The data validation excludes grid components located in aggregated load
    areas as these are represented differently in eDisGo.

    Returns
    -------
    dict
        Dict showing data integrity for each type of grid component
    """

    integrity_checks = ['branch_tee',
                        'disconnection_point', 'mv_transformer',
                        'lv_station'#,'line',
                        ]

    data_integrity = {}
    data_integrity.update({_: {'ding0': None, 'edisgo': None, 'msg': None}
                           for _ in integrity_checks})

    # Check number of branch tees
    data_integrity['branch_tee']['ding0'] = len(ding0_grid._cable_distributors)
    data_integrity['branch_tee']['edisgo'] = len(
        grid.graph.nodes_by_attribute('branch_tee'))

    # Check number of disconnecting points
    data_integrity['disconnection_point']['ding0'] = len(
        ding0_grid._circuit_breakers)
    data_integrity['disconnection_point']['edisgo'] = len(
        grid.graph.nodes_by_attribute('mv_disconnecting_point'))

    # Check number of MV transformers
    data_integrity['mv_transformer']['ding0'] = len(
        list(ding0_grid.station().transformers()))
    data_integrity['mv_transformer']['edisgo'] = len(
        grid.station.transformers)

    # Check number of LV stations in MV grid (graph)
    data_integrity['lv_station']['edisgo'] = len(grid.graph.nodes_by_attribute(
        'lv_station'))
    data_integrity['lv_station']['ding0'] = len(
        [_ for _ in ding0_grid._graph.nodes()
         if (isinstance(_, LVStationDing0) and
             not _.grid.grid_district.lv_load_area.is_aggregated)])

    # Check number of lines outside aggregated LA
    # edges_w_la = grid.graph.lines()
    # data_integrity['line']['edisgo'] = len([_ for _ in edges_w_la
    #          if not (_['adj_nodes'][0] == grid.station or
    #                  _['adj_nodes'][1] == grid.station) and
    #          _['line']._length > .5])
    # data_integrity['line']['ding0'] = len(
    #     [_ for _ in ding0_grid.lines()
    #      if not _['branch'].connects_aggregated])

    # raise an error if data does not match
    for c in integrity_checks:
        if data_integrity[c]['edisgo'] != data_integrity[c]['ding0']:
            raise ValueError(
                'Unequal number of objects for {c}. '
                '\n\tDing0:\t{ding0_no}'
                '\n\teDisGo:\t{edisgo_no}'.format(
                    c=c,
                    ding0_no=data_integrity[c]['ding0'],
                    edisgo_no=data_integrity[c]['edisgo']))

    return data_integrity


def _validate_ding0_lv_grid_import(grids, ding0_grid, lv_grid_mapping):
    """Verify imported data with original data from Ding0

    Parameters
    ----------
    grids: list of LVGrid
        LV Grid data (eDisGo)
    ding0_grid: ding0.MVGridDing0
        Ding0 MV grid object
    lv_grid_mapping: dict
        Defines relationship between Ding0 and eDisGo grid objects

    Notes
    -----
    The data validation excludes grid components located in aggregated load
    areas as these are represented differently in eDisGo.

    Returns
    -------
    dict
        Dict showing data integrity for each type of grid component
    """

    integrity_checks = ['branch_tee', 'lv_transformer',
                        'generator', 'load','line']

    data_integrity = {}

    for grid in grids:

        data_integrity.update({grid:{_: {'ding0': None, 'edisgo': None, 'msg': None}
                           for _ in integrity_checks}})

        # Check number of branch tees
        data_integrity[grid]['branch_tee']['ding0'] = len(
            lv_grid_mapping[grid]._cable_distributors)
        data_integrity[grid]['branch_tee']['edisgo'] = len(
            grid.graph.nodes_by_attribute('branch_tee'))

        # Check number of LV transformers
        data_integrity[grid]['lv_transformer']['ding0'] = len(
            list(lv_grid_mapping[grid].station().transformers()))
        data_integrity[grid]['lv_transformer']['edisgo'] = len(
            grid.station.transformers)

        # Check number of generators
        data_integrity[grid]['generator']['edisgo'] = len(
            grid.graph.nodes_by_attribute('generator') +
            grid.graph.nodes_by_attribute('generator_aggr'))
        data_integrity[grid]['generator']['ding0'] = len(
            list(lv_grid_mapping[grid].generators()))

        # Check number of loads
        data_integrity[grid]['load']['edisgo'] = len(
            grid.graph.nodes_by_attribute('load'))
        data_integrity[grid]['load']['ding0'] = len(
            list(lv_grid_mapping[grid].loads()))

        # Check number of lines outside aggregated LA
        data_integrity[grid]['line']['edisgo'] = len(
            list(grid.graph.lines()))
        data_integrity[grid]['line']['ding0'] = len(
            [_ for _ in lv_grid_mapping[grid].graph_edges()
             if not _['branch'].connects_aggregated])

    # raise an error if data does not match
    for grid in grids:
        for c in integrity_checks:
            if data_integrity[grid][c]['edisgo'] != data_integrity[grid][c]['ding0']:
                raise ValueError(
                    'Unequal number of objects in grid {grid} for {c}. '
                    '\n\tDing0:\t{ding0_no}'
                    '\n\teDisGo:\t{edisgo_no}'.format(
                        grid=grid,
                        c=c,
                        ding0_no=data_integrity[grid][c]['ding0'],
                        edisgo_no=data_integrity[grid][c]['edisgo']))


def _validate_load_generation(mv_grid, ding0_mv_grid):
    """

    Parameters
    ----------
    mv_grid
    ding0_mv_grid

    Notes
    -----
    Only loads in LV grids are compared as currently Ding0 does not have MV
    connected loads
    """

    decimal_places = 6
    tol = 10 ** -decimal_places

    sectors = ['retail', 'industrial', 'agricultural', 'residential']
    consumption = {_: {'edisgo': 0, 'ding0':0} for _ in sectors}


    # Collect eDisGo LV loads
    for lv_grid in mv_grid.lv_grids:
        for load in lv_grid.graph.nodes_by_attribute('load'):
            for s in sectors:
                consumption[s]['edisgo'] += load.consumption.get(s, 0)

    # Collect Ding0 LV loads
    for la in ding0_mv_grid.grid_district._lv_load_areas:
        for lvgd in la._lv_grid_districts:
            for load in lvgd.lv_grid.loads():
                for s in sectors:
                    consumption[s]['ding0'] += load.consumption.get(s, 0)

    # Compare cumulative load
    for k, v in consumption.items():
            if v['edisgo'] != v['ding0']:
                raise ValueError(
                    'Consumption for {sector} does not match! '
                    '\n\tDing0:\t{ding0}'
                    '\n\teDisGo:\t{edisgo}'.format(
                        sector=k,
                        ding0=v['ding0'],
                        edisgo=v['edisgo']))

    # Compare cumulative generation capacity
    mv_gens = mv_grid.graph.nodes_by_attribute('generator')
    lv_gens = []
    [lv_gens.extend(_.graph.nodes_by_attribute('generator'))
                    for _ in mv_grid.lv_grids]
    gens_aggr = mv_grid.graph.nodes_by_attribute('generator_aggr')

    generation = {}
    generation_aggr = {}

    # collect eDisGo cumulative generation capacity
    for gen in mv_gens + lv_gens:
        generation.setdefault(gen.type, {})
        generation[gen.type].setdefault(gen.subtype, {'edisgo': 0})
        generation[gen.type][gen.subtype]['edisgo'] += gen.nominal_capacity
    for gen in gens_aggr:
        generation_aggr.setdefault(gen.type, {})
        generation_aggr[gen.type].setdefault(gen.subtype, {'edisgo': 0})
        generation_aggr[gen.type][gen.subtype]['edisgo'] += gen.nominal_capacity
        generation.setdefault(gen.type, {})
        generation[gen.type].setdefault(gen.subtype, {'edisgo': 0})
        generation[gen.type][gen.subtype]['edisgo'] += gen.nominal_capacity

    # collect Ding0 MV generation capacity
    for gen in ding0_mv_grid.generators():
        generation.setdefault(gen.type, {})
        generation[gen.type].setdefault(gen.subtype, {'ding0': 0})
        generation[gen.type][gen.subtype].setdefault('ding0', 0)
        generation[gen.type][gen.subtype]['ding0'] += gen.capacity

    # Collect Ding0 LV generation capacity
    for la in ding0_mv_grid.grid_district._lv_load_areas:
        for lvgd in la._lv_grid_districts:
            for gen in lvgd.lv_grid.generators():
                if la.is_aggregated:
                    generation_aggr.setdefault(gen.type, {})
                    generation_aggr[gen.type].setdefault(gen.subtype, {'ding0': 0})
                    generation_aggr[gen.type][gen.subtype].setdefault('ding0', 0)
                    generation_aggr[gen.type][gen.subtype]['ding0'] += gen.capacity
                generation.setdefault(gen.type, {})
                generation[gen.type].setdefault(gen.subtype, {'ding0': 0})
                generation[gen.type][gen.subtype].setdefault('ding0', 0)
                generation[gen.type][gen.subtype]['ding0'] += gen.capacity

    # Compare cumulative generation capacity
    for k1, v1 in generation.items():
        for k2, v2 in v1.items():
            if abs(v2['edisgo'] - v2['ding0']) > tol:
                raise ValueError(
                    'Generation capacity of {type} {subtype} does not match! '
                    '\n\tDing0:\t{ding0}'
                    '\n\teDisGo:\t{edisgo}'.format(
                        type=k1,
                        subtype=k2,
                        ding0=v2['ding0'],
                        edisgo=v2['edisgo']))

    # Compare aggregated generation capacity
    for k1, v1 in generation_aggr.items():
        for k2, v2 in v1.items():
            if abs(v2['edisgo'] - v2['ding0']) > tol:
                raise ValueError(
                    'Aggregated generation capacity of {type} {subtype} does '
                    'not match! '
                    '\n\tDing0:\t{ding0}'
                    '\n\teDisGo:\t{edisgo}'.format(
                        type=k1,
                        subtype=k2,
                        ding0=v2['ding0'],
                        edisgo=v2['edisgo']))


def import_generators(network, data_source=None, file=None):
    """Import generator data from source.

    The generator data include

        * nom. capacity
        * type   ToDo: specify!
        * timeseries

    Additional data which can be processed (e.g. used in OEDB data) are

        * location
        * type
        * subtype
        * capacity

    Parameters
    ----------
    network: :class:`~.grid.network.Network`
        The eDisGo container object
    data_source: :obj:`str`
        Data source. Supported sources:

            * 'oedb'

    file: :obj:`str`
        File to import data from, required when using file-based sources.

    Returns
    -------
    :pandas:`pandas.DataFrame<dataframe>`
        List of generators
    """

    if data_source == 'oedb':
        logging.warning('Right now only solar and wind generators can be '
                        'imported from the oedb.')
        _import_genos_from_oedb(network=network)
    elif data_source == 'pypsa':
        _import_genos_from_pypsa(network=network, file=file)
    else:
        logger.error("Invalid option {} for generator import. Must either be "
                     "'oedb' or 'pypsa'.".format(data_source))
        raise ValueError('The option you specified is not supported.')


def _import_genos_from_oedb(network):
    """Import generator data from the Open Energy Database (OEDB).

    The importer uses SQLAlchemy ORM objects.
    These are defined in ego.io,
    see https://github.com/openego/ego.io/tree/dev/egoio/db_tables

    Parameters
    ----------
    network: :class:`~.grid.network.Network`
        The eDisGo container object

    Notes
    ------
    Right now only solar and wind generators can be imported.

    """

    def _import_conv_generators():
        """Import conventional (conv) generators

        Returns
        -------
        :pandas:`pandas.DataFrame<dataframe>`
            List of medium-voltage generators

        Notes
        -----
        You can find a full list of columns in
        :func:`edisgo.data.import_data._update_grids`
        """

        # build query
        generators_sqla = session.query(
            orm_conv_generators.columns.id,
            orm_conv_generators.columns.subst_id,
            orm_conv_generators.columns.la_id,
            orm_conv_generators.columns.capacity,
            orm_conv_generators.columns.type,
            orm_conv_generators.columns.voltage_level,
            orm_conv_generators.columns.fuel,
            func.ST_AsText(func.ST_Transform(
                orm_conv_generators.columns.geom, srid))
        ). \
            filter(orm_conv_generators.columns.subst_id == network.mv_grid.id). \
            filter(orm_conv_generators.columns.voltage_level.in_([4, 5, 6, 7])). \
            filter(orm_conv_generators_version)

        # read data from db
        generators_mv = pd.read_sql_query(generators_sqla.statement,
                                          session.bind,
                                          index_col='id')

        return generators_mv

    def _import_res_generators(types_filter):
        """Import renewable (res) generators

        Returns
        -------
        :pandas:`pandas.DataFrame<dataframe>`
            List of medium-voltage generators
        :pandas:`pandas.DataFrame<dataframe>`
            List of low-voltage generators

        Notes
        -----
        You can find a full list of columns in
        :func:`edisgo.data.import_data._update_grids`

        If subtype is not specified it's set to 'unknown'.
        """

        # build basic query
        generators_sqla = session.query(
            orm_re_generators.columns.id,
            orm_re_generators.columns.subst_id,
            orm_re_generators.columns.la_id,
            orm_re_generators.columns.mvlv_subst_id,
            orm_re_generators.columns.electrical_capacity,
            orm_re_generators.columns.generation_type,
            orm_re_generators.columns.generation_subtype,
            orm_re_generators.columns.voltage_level,
            func.ST_AsText(func.ST_Transform(
                orm_re_generators.columns.rea_geom_new, srid)).label('geom'),
            func.ST_AsText(func.ST_Transform(
            orm_re_generators.columns.geom, srid)).label('geom_em')). \
                filter(orm_re_generators.columns.subst_id == network.mv_grid.id). \
            filter(orm_re_generators_version). \
            filter(types_filter)

        # extend basic query for MV generators and read data from db
        generators_mv_sqla = generators_sqla. \
            filter(orm_re_generators.columns.voltage_level.in_([4, 5]))
        generators_mv = pd.read_sql_query(generators_mv_sqla.statement,
                                          session.bind,
                                          index_col='id')

        # define generators with unknown subtype as 'unknown'
        generators_mv.loc[generators_mv[
                              'generation_subtype'].isnull(),
                          'generation_subtype'] = 'unknown'

        # extend basic query for LV generators and read data from db
        generators_lv_sqla = generators_sqla. \
            filter(orm_re_generators.columns.voltage_level.in_([6, 7]))
        generators_lv = pd.read_sql_query(generators_lv_sqla.statement,
                                       session.bind,
                                       index_col='id')

        # define generators with unknown subtype as 'unknown'
        generators_lv.loc[generators_lv[
                              'generation_subtype'].isnull(),
                          'generation_subtype'] = 'unknown'

        return generators_mv, generators_lv

    def _update_grids(network, generators_mv, generators_lv, remove_missing=True):
        """Update imported status quo DINGO-grid according to new generator dataset

        It
            * adds new generators to grid if they do not exist
            * updates existing generators if parameters have changed
            * removes existing generators from grid which do not exist in the imported dataset

        Steps:

            * Step 1: MV generators: Update existing, create new, remove decommissioned
            * Step 2: LV generators (single units): Update existing, remove decommissioned
            * Step 3: LV generators (in aggregated MV generators): Update existing,
                remove decommissioned
                (aggregated MV generators = originally LV generators from aggregated Load
                Areas which were aggregated during import from ding0.)
            * Step 4: LV generators (single units + aggregated MV generators): Create new

        Parameters
        ----------
        network: :class:`~.grid.network.Network`
            The eDisGo container object

        generators_mv: :pandas:`pandas.DataFrame<dataframe>`
            List of MV generators
            Columns:
                * id: :obj:`int` (index column)
                * electrical_capacity: :obj:`float` (unit: kW)
                * generation_type: :obj:`str` (e.g. 'solar')
                * generation_subtype: :obj:`str` (e.g. 'solar_roof_mounted')
                * voltage level: :obj:`int` (range: 4..7,)
                * geom: :shapely:`Shapely Point object<points>`
                  (CRS see config_grid.cfg)
                * geom_em: :shapely:`Shapely Point object<points>`
                  (CRS see config_grid.cfg)

        generators_lv: :pandas:`pandas.DataFrame<dataframe>`
            List of LV generators
            Columns:
                * id: :obj:`int` (index column)
                * mvlv_subst_id: :obj:`int` (id of MV-LV substation in grid
                  = grid which the generator will be connected to)
                * electrical_capacity: :obj:`float` (unit: kW)
                * generation_type: :obj:`str` (e.g. 'solar')
                * generation_subtype: :obj:`str` (e.g. 'solar_roof_mounted')
                * voltage level: :obj:`int` (range: 4..7,)
                * geom: :shapely:`Shapely Point object<points>`
                  (CRS see config_grid.cfg)
                * geom_em: :shapely:`Shapely Point object<points>`
                  (CRS see config_grid.cfg)

        remove_missing: :obj:`bool`
            If true, remove generators from grid which are not included in the imported dataset.
        """

        # set capacity difference threshold
        cap_diff_threshold = 10 ** -4

        # get existing generators in MV and LV grids
        g_mv, g_lv, g_mv_agg = _build_generator_list(network=network)

        # print current capacity
        capacity_grid = 0
        capacity_grid += sum([row['obj'].nominal_capacity for id, row in g_mv.iterrows()])
        capacity_grid += sum([row['obj'].nominal_capacity for id, row in g_lv.iterrows()])
        capacity_grid += sum([row['obj'].nominal_capacity for id, row in g_mv_agg.iterrows()])
        logger.debug('Cumulative generator capacity (existing): {} kW'
                     .format(str(round(capacity_grid, 1)))
                     )

        # ======================================
        # Step 1: MV generators (existing + new)
        # ======================================
        logger.debug('==> MV generators')
        logger.debug('{} generators imported.'
                     .format(str(len(generators_mv))))
        # get existing genos (status quo DF format)
        g_mv_existing = g_mv[g_mv['id'].isin(list(generators_mv.index.values))]
        # get existing genos (new genos DF format)
        generators_mv_existing = generators_mv[generators_mv.index.isin(list(g_mv_existing['id']))]
        # remove existing ones from grid's geno list
        g_mv = g_mv[~g_mv.isin(g_mv_existing)].dropna()

        # TEMP: BACKUP 1 GENO FOR TESTING
        #temp_geno = generators_mv_existing.iloc[0]
        #temp_geno['geom_em'] = temp_geno['geom_em'].replace('10.667', '10.64')

        # iterate over exiting generators and check whether capacity has changed
        log_geno_count = 0
        log_geno_cap = 0
        for id, row in generators_mv_existing.iterrows():

            geno_existing = g_mv_existing[g_mv_existing['id'] == id]['obj'].iloc[0]

            # check if capacity equals; if not: update capacity
            if abs(row['electrical_capacity'] - \
                           geno_existing.nominal_capacity) < cap_diff_threshold:
                continue
            else:
                log_geno_cap += row['electrical_capacity'] - geno_existing.nominal_capacity
                log_geno_count += 1
                geno_existing.nominal_capacity = row['electrical_capacity']

                # check if cap=0 (this may happen if dp is buggy)
                if row['electrical_capacity'] <= 0:
                    geno_existing.grid.graph.remove_node(geno_existing)
                    logger.warning('Capacity of generator {} is <=0, generator removed. '
                                   'Check your data source.'
                                   .format(repr(geno_existing))
                                   )

        logger.debug('Capacities of {} of {} existing generators updated ({} kW).'
                     .format(str(log_geno_count),
                             str(len(generators_mv_existing) - log_geno_count),
                             str(round(log_geno_cap, 1))
                             )
                     )

        # new genos
        log_geno_count = 0
        log_geno_cap = 0
        generators_mv_new = generators_mv[~generators_mv.index.isin(
            list(g_mv_existing['id']))]

        # remove them from grid's geno list
        g_mv = g_mv[~g_mv.isin(list(generators_mv_new.index.values))].dropna()

        # TEMP: INSERT BACKUPPED GENO IN DF FOR TESTING
        #generators_mv_new = generators_mv_new.append(temp_geno)

        # iterate over new generators and create them
        for id, row in generators_mv_new.iterrows():
            # check if geom is available, skip otherwise
            geom = _check_geom(id, row)
            if not geom:
                logger.warning('Generator {} has no geom entry at all and will'
                               'not be imported!'.format(id))
                continue

            # create generator object and add it to MV grid's graph
            if row['generation_type'] in ['solar', 'wind']:
                network.mv_grid.graph.add_node(
                    GeneratorFluctuating(
                        id=id,
                        grid=network.mv_grid,
                        nominal_capacity=row['electrical_capacity'],
                        type=row['generation_type'],
                        subtype=row['generation_subtype'],
                        v_level=int(row['voltage_level']),
                        geom=wkt_loads(geom)),
                    type='generator')
            else:
                network.mv_grid.graph.add_node(
                    Generator(id=id,
                              grid=network.mv_grid,
                              nominal_capacity=row['electrical_capacity'],
                              type=row['generation_type'],
                              subtype=row['generation_subtype'],
                              v_level=int(row['voltage_level']),
                              geom=wkt_loads(geom)
                              ),
                    type='generator')
            log_geno_cap += row['electrical_capacity']
            log_geno_count += 1

        logger.debug('{} of {} new generators added ({} kW).'
                     .format(str(log_geno_count),
                             str(len(generators_mv_new)),
                             str(round(log_geno_cap, 1))
                             )
                     )

        # remove decommissioned genos
        # (genos which exist in grid but not in the new dataset)
        log_geno_cap = 0
        if not g_mv.empty and remove_missing:
            log_geno_count = 0
            for _, row in g_mv.iterrows():
                log_geno_cap += row['obj'].nominal_capacity
                row['obj'].grid.graph.remove_node(row['obj'])
                log_geno_count += 1
            logger.debug('{} of {} decommissioned generators removed ({} kW).'
                         .format(str(log_geno_count),
                                 str(len(g_mv)),
                                 str(round(log_geno_cap, 1))
                                 )
                         )

        # =============================================
        # Step 2: LV generators (single existing units)
        # =============================================
        logger.debug('==> LV generators')
        logger.debug('{} generators imported.'.format(str(len(generators_lv))))
        # get existing genos (status quo DF format)
        g_lv_existing = g_lv[g_lv['id'].isin(list(generators_lv.index.values))]
        # get existing genos (new genos DF format)
        generators_lv_existing = generators_lv[generators_lv.index.isin(list(g_lv_existing['id']))]

        # TEMP: BACKUP 1 GENO FOR TESTING
        # temp_geno = g_lv.iloc[0]

        # remove existing ones from grid's geno list
        g_lv = g_lv[~g_lv.isin(g_lv_existing)].dropna()

        # iterate over exiting generators and check whether capacity has changed
        log_geno_count = 0
        log_geno_cap = 0
        for id, row in generators_lv_existing.iterrows():

            geno_existing = g_lv_existing[g_lv_existing['id'] == id]['obj'].iloc[0]

            # check if capacity equals; if not: update capacity
            if abs(row['electrical_capacity'] - \
                           geno_existing.nominal_capacity) < cap_diff_threshold:
                continue
            else:
                log_geno_cap += row['electrical_capacity'] - geno_existing.nominal_capacity
                log_geno_count += 1
                geno_existing.nominal_capacity = row['electrical_capacity']

        logger.debug('Capacities of {} of {} existing generators (single units) updated ({} kW).'
                     .format(str(log_geno_count),
                             str(len(generators_lv_existing) - log_geno_count),
                             str(round(log_geno_cap, 1))
                             )
                     )

        # TEMP: INSERT BACKUPPED GENO IN DF FOR TESTING
        # g_lv.loc[len(g_lv)] = temp_geno

        # remove decommissioned genos
        # (genos which exist in grid but not in the new dataset)
        log_geno_cap = 0
        if not g_lv.empty and remove_missing:
            log_geno_count = 0
            for _, row in g_lv.iterrows():
                log_geno_cap += row['obj'].nominal_capacity
                row['obj'].grid.graph.remove_node(row['obj'])
                log_geno_count += 1
            logger.debug('{} of {} decommissioned generators (single units) removed ({} kW).'
                         .format(str(log_geno_count),
                                 str(len(g_lv)),
                                 str(round(log_geno_cap, 1))
                                 )
                         )

        # ====================================================================================
        # Step 3: LV generators (existing in aggregated units (originally from aggregated LA))
        # ====================================================================================
        g_lv_agg = network.dingo_import_data
        g_lv_agg_existing = g_lv_agg[g_lv_agg['id'].isin(list(generators_lv.index.values))]
        generators_lv_agg_existing = generators_lv[generators_lv.index.isin(list(g_lv_agg_existing['id']))]

        # TEMP: BACKUP 1 GENO FOR TESTING
        # temp_geno = g_lv_agg.iloc[0]

        g_lv_agg = g_lv_agg[~g_lv_agg.isin(g_lv_agg_existing)].dropna()

        log_geno_count = 0
        log_agg_geno_list = []
        log_geno_cap = 0
        for id, row in generators_lv_agg_existing.iterrows():

            # check if capacity equals; if not: update capacity off agg. geno
            cap_diff = row['electrical_capacity'] - \
                       g_lv_agg_existing[g_lv_agg_existing['id'] == id]['capacity'].iloc[0]
            if abs(cap_diff) < cap_diff_threshold:
                continue
            else:
                agg_geno = g_lv_agg_existing[g_lv_agg_existing['id'] == id]['agg_geno'].iloc[0]
                agg_geno.nominal_capacity += cap_diff
                log_geno_cap += cap_diff

                log_geno_count += 1
                log_agg_geno_list.append(agg_geno)

        logger.debug('Capacities of {} of {} existing generators (in {} of {} aggregated units) '
                     'updated ({} kW).'
                     .format(str(log_geno_count),
                             str(len(generators_lv_agg_existing) - log_geno_count),
                             str(len(set(log_agg_geno_list))),
                             str(len(g_lv_agg_existing['agg_geno'].unique())),
                             str(round(log_geno_cap, 1))
                             )
                     )

        # TEMP: INSERT BACKUPPED GENO IN DF FOR TESTING
        # g_lv_agg.loc[len(g_lv_agg)] = temp_geno

        # remove decommissioned genos
        # (genos which exist in grid but not in the new dataset)
        log_geno_cap = 0
        if not g_lv_agg.empty and remove_missing:
            log_geno_count = 0
            for _, row in g_lv_agg.iterrows():
                row['agg_geno'].nominal_capacity -= row['capacity']
                log_geno_cap += row['capacity']
                # remove LV geno id from id string of agg. geno
                id = row['agg_geno'].id.split('-')
                ids = id[2].split('_')
                ids.remove(str(int(row['id'])))
                row['agg_geno'].id = '-'.join([id[0], id[1], '_'.join(ids)])

                # after removing the LV geno from agg geno, is the agg. geno empty?
                # if yes, remove it from grid
                if not ids:
                    row['agg_geno'].grid.graph.remove_node(row['agg_geno'])

                log_geno_count += 1
            logger.debug('{} of {} decommissioned generators in aggregated generators removed ({} kW).'
                         .format(str(log_geno_count),
                                 str(len(g_lv_agg)),
                                 str(round(log_geno_cap, 1))
                                 )
                         )

        # ====================================================================
        # Step 4: LV generators (new single units + genos in aggregated units)
        # ====================================================================
        # new genos
        log_geno_count =\
            log_agg_geno_new_count =\
            log_agg_geno_upd_count = 0

        # TEMP: BACKUP 1 GENO FOR TESTING
        #temp_geno = generators_lv[generators_lv.index == g_lv_existing.iloc[0]['id']]

        generators_lv_new = generators_lv[~generators_lv.index.isin(list(g_lv_existing['id'])) &
                                          ~generators_lv.index.isin(list(g_lv_agg_existing['id']))]

        # TEMP: INSERT BACKUPPED GENO IN DF FOR TESTING
        #generators_lv_new = generators_lv_new.append(temp_geno)

        # dict for new agg. generators
        agg_geno_new = {}
        # get LV grid districts
        lv_grid_dict = _build_lv_grid_dict(network)

        # get predefined random seed and initialize random generator
        seed = int(network.config['grid_connection']['random_seed'])
        random.seed(a=seed)

        # check if none of new generators can be allocated to an existing  LV grid
        if not any([_ in lv_grid_dict.keys()
                    for _ in list(generators_lv_new['mvlv_subst_id'])]):
            logger.warning('None of the imported generators can be allocated '
                           'to an existing LV grid. Check compatibility of grid '
                           'and generator datasets.')

        # iterate over new (single unit or part of agg. unit) generators and create them
        log_geno_cap = 0
        for id, row in generators_lv_new.iterrows():
            lv_geno_added_to_agg_geno = False

            # new unit is part of agg. LA (mvlv_subst_id is different from existing
            # ones in LV grids of non-agg. load areas)
            if (row['mvlv_subst_id'] not in lv_grid_dict.keys() and
                    row['la_id'] and not isnan(row['la_id']) and
                    row['mvlv_subst_id'] and not isnan(row['mvlv_subst_id'])):

                # check if new unit can be added to existing agg. generator
                # (LA id, type and subtype match) -> update existing agg. generator.
                # Normally, this case should not occur since `subtype` of new genos
                # is set to a new value (e.g. 'solar')
                for _, agg_row in g_mv_agg.iterrows():
                    if (agg_row['la_id'] == int(row['la_id']) and
                            agg_row['obj'].type == row['generation_type'] and
                            agg_row['obj'].subtype == row['generation_subtype']):

                        agg_row['obj'].nominal_capacity += row['electrical_capacity']
                        agg_row['obj'].id += '_{}'.format(str(id))
                        log_agg_geno_upd_count += 1
                        lv_geno_added_to_agg_geno = True

                if not lv_geno_added_to_agg_geno:
                    la_id = int(row['la_id'])
                    if la_id not in agg_geno_new:
                        agg_geno_new[la_id] = {}
                    if row['voltage_level'] not in agg_geno_new[la_id]:
                        agg_geno_new[la_id][row['voltage_level']] = {}
                    if row['generation_type'] not in agg_geno_new[la_id][row['voltage_level']]:
                        agg_geno_new[la_id][row['voltage_level']][row['generation_type']] = {}
                    if row['generation_subtype'] not in \
                            agg_geno_new[la_id][row['voltage_level']][row['generation_type']]:
                        agg_geno_new[la_id][row['voltage_level']][row['generation_type']]\
                            .update({row['generation_subtype']: {'ids': [int(id)],
                                                                 'capacity': row['electrical_capacity']
                                                                 }
                             }
                        )
                    else:
                        agg_geno_new[la_id][row['voltage_level']][row['generation_type']] \
                            [row['generation_subtype']]['ids'].append(int(id))
                        agg_geno_new[la_id][row['voltage_level']][row['generation_type']] \
                            [row['generation_subtype']]['capacity'] += row['electrical_capacity']

            # new generator is a single (non-aggregated) unit
            else:
                # check if geom is available
                geom = _check_geom(id, row)

                if row['generation_type'] in ['solar', 'wind']:
                    gen = GeneratorFluctuating(
                        id=id,
                        grid=None,
                        nominal_capacity=row['electrical_capacity'],
                        type=row['generation_type'],
                        subtype=row['generation_subtype'],
                        v_level=int(row['voltage_level']),
                        geom=wkt_loads(geom) if geom else geom)
                else:
                    gen = Generator(id=id,
                                    grid=None,
                                    nominal_capacity=row[
                                        'electrical_capacity'],
                                    type=row['generation_type'],
                                    subtype=row['generation_subtype'],
                                    v_level=int(row['voltage_level']),
                                    geom=wkt_loads(geom) if geom else geom)

                # TEMP: REMOVE MVLV SUBST ID FOR TESTING
                #row['mvlv_subst_id'] = None

                # check if MV-LV substation id exists. if not, allocate to
                # random one
                lv_grid = _check_mvlv_subst_id(
                    generator=gen,
                    mvlv_subst_id=row['mvlv_subst_id'],
                    lv_grid_dict=lv_grid_dict)

                gen.grid = lv_grid

                lv_grid.graph.add_node(gen, type='generator')

                log_geno_count += 1
            log_geno_cap += row['electrical_capacity']

        # there are new agg. generators to be created
        if agg_geno_new:

            pfac_mv_gen = network.config['reactive_power_factor']['mv_gen']

            # add aggregated generators
            for la_id, val in agg_geno_new.items():
                for v_level, val2 in val.items():
                    for type, val3 in val2.items():
                        for subtype, val4 in val3.items():
                            gen = Generator(
                                id='agg-' + str(la_id) + '-' + '_'.join([
                                    str(_) for _ in val4['ids']]),
                                nominal_capacity=val4['capacity'],
                                type=type,
                                subtype=subtype,
                                geom=network.mv_grid.station.geom,
                                grid=network.mv_grid,
                                v_level=4)

                            network.mv_grid.graph.add_node(
                                gen, type='generator_aggr')

                            # select cable type
                            line_type, line_count = select_cable(
                                network=network,
                                level='mv',
                                apparent_power=gen.nominal_capacity /
                                pfac_mv_gen)

                            # connect generator to MV station
                            line = Line(id='line_aggr_generator_la_' + str(la_id) + '_vlevel_{v_level}_'
                                        '{subtype}'.format(
                                         v_level=v_level,
                                         subtype=subtype),
                                        type=line_type,
                                        kind='cable',
                                        quantity=line_count,
                                        length=1e-3,
                                        grid=network.mv_grid)

                            network.mv_grid.graph.add_edge(network.mv_grid.station,
                                                           gen,
                                                           line=line,
                                                           type='line_aggr')

                            log_agg_geno_new_count += len(val4['ids'])
                            log_geno_cap += val4['capacity']

        logger.debug('{} of {} new generators added ({} single units, {} to existing '
                     'agg. generators and {} units as new aggregated generators) '
                     '(total: {} kW).'
                     .format(str(log_geno_count +
                                 log_agg_geno_new_count +
                                 log_agg_geno_upd_count),
                             str(len(generators_lv_new)),
                             str(log_geno_count),
                             str(log_agg_geno_upd_count),
                             str(log_agg_geno_new_count),
                             str(round(log_geno_cap, 1))
                             )
                     )

    def _check_geom(id, row):
        """Checks if a valid geom is available in dataset

        If yes, this geom will be used.
        If not:

            * MV generators: use geom from EnergyMap.
            * LV generators: set geom to None. It is re-set in
                :func:`edisgo.data.import_data._check_mvlv_subst_id`
                to MV-LV station's geom. EnergyMap's geom is not used
                since it is more inaccurate than the station's geom.

        Parameters
        ----------
        id : :obj:`int`
            Id of generator
        row : :pandas:`pandas.Series<series>`
            Generator dataset

        Returns
        -------
        :shapely:`Shapely Point object<points>` or None
            Geom of generator. None, if no geom is available.
        """

        geom = None

        # check if geom is available
        if row['geom']:
            geom = row['geom']
        else:
            # MV generators: set geom to EnergyMap's geom, if available
            if int(row['voltage_level']) in [4,5]:
                # check if original geom from Energy Map is available
                if row['geom_em']:
                    geom = row['geom_em']
                    logger.debug('Generator {} has no geom entry, EnergyMap\'s geom entry will be used.'
                                 .format(id)
                                 )

        return geom

    def _check_mvlv_subst_id(generator, mvlv_subst_id, lv_grid_dict):
        """Checks if MV-LV substation id of single LV generator is missing or invalid.
        If so, a random one from existing stations in LV grids will be assigned.

        Parameters
        ----------
        generator : :class:`~.grid.components.Generator`
            LV generator
        mvlv_subst_id : :obj:`int`
            MV-LV substation id
        lv_grid_dict : :obj:`dict`
            Dict of existing LV grids
            Format: {:obj:`int`: :class:`~.grid.grids.LVGrid`}

        Returns
        -------
        :class:`~.grid.grids.LVGrid`
            LV grid of generator
        """

        if mvlv_subst_id and not isnan(mvlv_subst_id):
            # assume that given LA exists
            try:
                # get LV grid
                lv_grid = lv_grid_dict[mvlv_subst_id]

                # if no geom, use geom of station
                if not generator.geom:
                    generator.geom = lv_grid.station.geom
                    logger.debug('Generator {} has no geom entry, stations\' geom will be used.'
                                 .format(generator.id)
                                 )

                return lv_grid

            # if LA/LVGD does not exist, choose random LVGD and move generator to station of LVGD
            # this occurs due to exclusion of LA with peak load < 1kW
            except:
                lv_grid = random.choice(list(lv_grid_dict.values()))

                generator.geom = lv_grid.station.geom

                logger.warning('Generator {} cannot be assigned to '
                               'non-existent LV Grid and was '
                               'allocated to a random LV Grid ({}); '
                               'geom was set to stations\' geom.'
                               .format(repr(generator),
                                       repr(lv_grid)))
                pass
                return lv_grid

        else:
            lv_grid = random.choice(list(lv_grid_dict.values()))

            generator.geom = lv_grid.station.geom

            logger.warning('Generator {} has no mvlv_subst_id and was '
                           'allocated to a random LV Grid ({}); '
                           'geom was set to stations\' geom.'
                           .format(repr(generator),
                                   repr(lv_grid)))
            pass
            return lv_grid

    def _validate_generation():
        """Validate generators in updated grids

        The validation uses the cumulative capacity of all generators.
        """
        # ToDo: Valdate conv. genos too!

        # set capacity difference threshold
        cap_diff_threshold = 10 ** -4

        capacity_imported = generators_res_mv['electrical_capacity'].sum() + \
                            generators_res_lv['electrical_capacity'].sum() #+ \
                            #generators_conv_mv['capacity'].sum()

        capacity_grid = 0
        # MV genos
        for geno in network.mv_grid.graph.nodes_by_attribute('generator') +\
            network.mv_grid.graph.nodes_by_attribute('generator_aggr'):
            capacity_grid += geno.nominal_capacity

        # LV genos
        for lv_grid in network.mv_grid.lv_grids:
            for geno in lv_grid.graph.nodes_by_attribute('generator'):
                capacity_grid += geno.nominal_capacity

        logger.debug('Cumulative generator capacity (updated): {} kW'
                     .format(str(round(capacity_imported, 1)))
                     )

        if abs(capacity_imported - capacity_grid) > cap_diff_threshold:
            raise ValueError('Cumulative capacity of imported generators ({} kW) '
                             'differ from cumulative capacity of generators '
                             'in updated grid ({} kW) by {} kW.'
                             .format(str(round(capacity_imported, 1)),
                                     str(round(capacity_grid, 1)),
                                     str(round(capacity_imported - capacity_grid, 1))
                                     )
                             )
        else:
            logger.debug('Cumulative capacity of imported generators validated.')

    def _validate_sample_geno_location():
        if all(generators_res_lv['geom'].notnull()) \
                and all(generators_res_mv['geom'].notnull()) \
                and not generators_res_lv['geom'].empty \
                and not generators_res_mv['geom'].empty:
            # get geom of 1 random MV and 1 random LV generator and transform
            sample_mv_geno_geom_shp = transform(proj2equidistant(network),
                                                wkt_loads(generators_res_mv['geom']
                                                          .dropna()
                                                          .sample(n=1)
                                                          .item())
                                                )
            sample_lv_geno_geom_shp = transform(proj2equidistant(network),
                                                wkt_loads(generators_res_lv['geom']
                                                          .dropna()
                                                          .sample(n=1)
                                                          .item())
                                                )

            # get geom of MV grid district
            mvgd_geom_shp = transform(proj2equidistant(network),
                                      network.mv_grid.grid_district['geom']
                                      )

            # check if MVGD contains geno
            if not (mvgd_geom_shp.contains(sample_mv_geno_geom_shp) and
                        mvgd_geom_shp.contains(sample_lv_geno_geom_shp)):
                raise ValueError('At least one imported generator is not located '
                                 'in the MV grid area. Check compatibility of '
                                 'grid and generator datasets.')

    # make DB session
    conn = connection(section=network.config['db_connection']['section'])
    Session = sessionmaker(bind=conn)
    session = Session()

    srid = int(network.config['geo']['srid'])

    oedb_data_source = network.config['data_source']['oedb_data_source']
    scenario = network.generator_scenario

    if oedb_data_source == 'model_draft':

        # load ORM names
        orm_conv_generators_name = network.config['model_draft']['conv_generators_prefix'] + \
                                   scenario + \
                                   network.config['model_draft']['conv_generators_suffix']
        orm_re_generators_name = network.config['model_draft']['re_generators_prefix'] + \
                                 scenario + \
                                 network.config['model_draft']['re_generators_suffix']

        # import ORMs
        orm_conv_generators = model_draft.__getattribute__(orm_conv_generators_name)
        orm_re_generators = model_draft.__getattribute__(orm_re_generators_name)

        # set dummy version condition (select all generators)
        orm_conv_generators_version = 1 == 1
        orm_re_generators_version = 1 == 1

    elif oedb_data_source == 'versioned':

        # load ORM names
        orm_conv_generators_name = network.config['versioned']['conv_generators_prefix'] + \
                                   scenario + \
                                   network.config['versioned']['conv_generators_suffix']
        orm_re_generators_name = network.config['versioned']['re_generators_prefix'] + \
                                 scenario + \
                                 network.config['versioned']['re_generators_suffix']
        data_version = network.config['versioned']['version']

        # import ORMs
        orm_conv_generators = supply.__getattribute__(orm_conv_generators_name)
        orm_re_generators = supply.__getattribute__(orm_re_generators_name)

        # set version condition
        orm_conv_generators_version = orm_conv_generators.columns.version == data_version
        orm_re_generators_version = orm_re_generators.columns.version == data_version

    # Create filter for generation technologies
    # ToDo: This needs to be removed when all generators can be imported
    # (all generators in a scenario should be imported)
    types_condition = orm_re_generators.columns.generation_type.in_(
        ['solar', 'wind'])

    # get conventional and renewable generators
    #generators_conv_mv = _import_conv_generators()
    generators_res_mv, generators_res_lv = _import_res_generators(
        types_condition)

    #generators_mv = generators_conv_mv.append(generators_res_mv)

    _validate_sample_geno_location()

    _update_grids(network=network,
                  #generators_mv=generators_mv,
                  generators_mv=generators_res_mv,
                  generators_lv=generators_res_lv)

    _validate_generation()

    connect_mv_generators(network=network)
    connect_lv_generators(network=network)


def _import_genos_from_pypsa(network, file):
    """Import generator data from a pyPSA file.

    TBD

    Parameters
    ----------
    network: :class:`~.grid.network.Network`
        The eDisGo container object
    file: :obj:`str`
        File including path
    """
    raise NotImplementedError

    # generators = pd.read_csv(file,
    #                          comment='#',
    #                          index_col='name',
    #                          delimiter=',',
    #                          decimal='.'
    #                          )


def _build_generator_list(network):
    """Builds DataFrames with all generators in MV and LV grids

    Returns
    -------
    :pandas:`pandas.DataFrame<dataframe>`
            A DataFrame with id of and reference to MV generators
    :pandas:`pandas.DataFrame<dataframe>`
            A DataFrame with id of and reference to LV generators
    :pandas:`pandas.DataFrame<dataframe>`
            A DataFrame with id of and reference to aggregated LV generators
    """

    genos_mv = pd.DataFrame(columns=
                            ('id', 'obj'))
    genos_lv = pd.DataFrame(columns=
                            ('id', 'obj'))
    genos_lv_agg = pd.DataFrame(columns=
                                ('la_id', 'id', 'obj'))

    # MV genos
    for geno in network.mv_grid.graph.nodes_by_attribute('generator'):
            genos_mv.loc[len(genos_mv)] = [int(geno.id), geno]
    for geno in network.mv_grid.graph.nodes_by_attribute('generator_aggr'):
            la_id = int(geno.id.split('-')[1].split('_')[-1])
            genos_lv_agg.loc[len(genos_lv_agg)] = [la_id, geno.id, geno]

    # LV genos
    for lv_grid in network.mv_grid.lv_grids:
        for geno in lv_grid.graph.nodes_by_attribute('generator'):
            genos_lv.loc[len(genos_lv)] = [int(geno.id), geno]

    return genos_mv, genos_lv, genos_lv_agg


def _build_lv_grid_dict(network):
    """Creates dict of LV grids

    LV grid ids are used as keys, LV grid references as values.

    Parameters
    ----------
    network: :class:`~.grid.network.Network`
        The eDisGo container object

    Returns
    -------
    :obj:`dict`
        Format: {:obj:`int`: :class:`~.grid.grids.LVGrid`}
    """

    lv_grid_dict = {}
    for lv_grid in network.mv_grid.lv_grids:
        lv_grid_dict[lv_grid.id] = lv_grid
    return lv_grid_dict


def import_feedin_timeseries(config_data, weather_cell_ids):
    """
    Import RES feed-in time series data and process

    Parameters
    ----------
    config_data : dict
        Dictionary containing config data from config files.
    mv_grid_id : :obj:`str`
        MV grid ID as used in oedb.
    generator_scenario : None or :obj:`str`
        Defines which scenario of future generator park to use.

    Returns
    -------
    :pandas:`pandas.DataFrame<dataframe>`
        Feedin time series
    """

    def _retrieve_timeseries_from_oedb(config_data, weather_cell_ids):
        """Retrieve time series from oedb

        Parameters
        ----------
        config_data : dict
            Dictionary containing config data from config files.
        mv_grid_id : :obj:`str`
            MV grid ID as used in oedb.
        generator_scenario : None or :obj:`str`
            Defines which scenario of future generator park to use.

        Returns
        -------
        :pandas:`pandas.DataFrame<dataframe>`
            Feedin time series
        """
        if config_data['data_source']['oedb_data_source'] == 'model_draft':
            orm_feedin_name = config_data['model_draft']['res_feedin_data']
            orm_feedin = model_draft.__getattribute__(orm_feedin_name)
            orm_feedin_version = 1 == 1
        else:
            orm_feedin_name = config_data['versioned']['res_feedin_data']
            orm_feedin = supply.__getattribute__(orm_feedin_name)
            orm_feedin_version = orm_feedin.columns.version == config_data['versioned']['version']

        conn = connection(section=config_data['db_connection']['section'])
        Session = sessionmaker(bind=conn)
        session = Session()

        # ToDo: add option to retrieve subset of time series
        # ToDo: find the reference power class for mvgrid/w_id and insert instead of 4
        feedin_sqla = session.query(
            orm_feedin.w_id,
            orm_feedin.source,
            orm_feedin.feedin). \
            filter(orm_feedin.w_id.in_(weather_cell_ids)). \
            filter(orm_feedin.power_class.in_([0, 4])). \
            filter(orm_feedin_version)

        feedin = pd.read_sql_query(feedin_sqla.statement,
                                   session.bind,
                                   index_col=['source', 'w_id'])

        feedin.sort_index(axis=0, inplace=True)

        timeindex = pd.date_range('1/1/2011', periods=8760, freq='H')

        recasted_feedin_lists = []
        for ty in feedin.index.levels[0]:
            for w_id in feedin.index.levels[1]:
                recasted_feedin_lists.append(feedin.loc[(ty, w_id), :].values[0])

        feedin = pd.DataFrame(np.array(recasted_feedin_lists).transpose(),
                              index=timeindex,
                              columns=feedin.index.copy())



        # rename 'windonshore' to 'wind'
        feedin.columns.set_levels(list(map(lambda x: x.replace('wind_onshore', 'wind') if x == 'wind_onshore' else x,
                                           feedin.columns.levels[0].values)),
                                  level=0,
                                  inplace=True)

        feedin.columns.rename('type', level=0, inplace=True)
        feedin.columns.rename('weather_cell_id', level=1, inplace=True)

        return feedin

    feedin = _retrieve_timeseries_from_oedb(config_data, weather_cell_ids)

    return feedin

def import_load_timeseries(config_data, data_source, mv_grid_id=None,
                           year=None):
    """
    Import load time series

    Parameters
    ----------
    config_data : dict
        Dictionary containing config data from config files.
    data_source : str
        Specify type of data source. Available data sources are

         * 'demandlib'
            Determine a load time series with the use of the demandlib.
            This calculates standard load profiles for 4 different sectors.

    mv_grid_id : :obj:`str`
        MV grid ID as used in oedb. Provide this if `data_source` is 'oedb'.
        Default: None.
    year : int
        Year for which to generate load time series. Provide this if
        `data_source` is 'demandlib'. Default: None.

    Returns
    -------
    :pandas:`pandas.DataFrame<dataframe>`
        Load time series

    """

    def _import_load_timeseries_from_oedb(config_data, mv_grid_id):
        """
        Retrieve load time series from oedb

        Parameters
        ----------
        config_data : dict
            Dictionary containing config data from config files.

        Returns
        -------
        :pandas:`pandas.DataFrame<dataframe>`
            Load time series

        Notes
        ------
        This is currently not a valid option to retrieve load time series
        since time series in the oedb are not differentiated by sector. An
        issue concerning this has been created.

        """

        if config_data['versioned']['version'] == 'model_draft':
            orm_load_name = config_data['model_draft']['load_data']
            orm_load = model_draft.__getattribute__(orm_load_name)
            orm_load_areas_name = config_data['model_draft']['load_areas']
            orm_load_areas = model_draft.__getattribute__(orm_load_areas_name)
            orm_load_version = 1 == 1
        else:
            orm_load_name = config_data['versioned']['load_data']
            # orm_load = supply.__getattribute__(orm_load_name)
            # ToDo: remove workaround
            orm_load = model_draft.__getattribute__(orm_load_name)
            # orm_load_version = orm_load.version == config.data['versioned']['version']

            orm_load_areas_name = config_data['versioned']['load_areas']
            # orm_load_areas = supply.__getattribute__(orm_load_areas_name)
            # ToDo: remove workaround
            orm_load_areas = model_draft.__getattribute__(orm_load_areas_name)
            # orm_load_areas_version = orm_load.version == config.data['versioned']['version']

            orm_load_version = 1 == 1

        conn = connection(section=config_data['db_connection']['section'])
        Session = sessionmaker(bind=conn)
        session = Session()

        load_sqla = session.query(  # orm_load.id,
            orm_load.p_set,
            orm_load.q_set,
            orm_load_areas.subst_id). \
            join(orm_load_areas, orm_load.id == orm_load_areas.otg_id). \
            filter(orm_load_areas.subst_id == mv_grid_id). \
            filter(orm_load_version). \
            distinct()

        load = pd.read_sql_query(load_sqla.statement,
                                 session.bind,
                                 index_col='subst_id')
        return load

    def _load_timeseries_demandlib(config_data, year):
        """
        Get normalized sectoral load time series

        Time series are normalized to 1 kWh consumption per year

        Parameters
        ----------
        config_data : dict
            Dictionary containing config data from config files.
        year : int
            Year for which to generate load time series.

        Returns
        -------
        :pandas:`pandas.DataFrame<dataframe>`
            Load time series

        """

        sectoral_consumption = {'h0': 1, 'g0': 1, 'i0': 1, 'l0': 1}

        cal = Germany()
        holidays = dict(cal.holidays(year))

        e_slp = bdew.ElecSlp(year, holidays=holidays)

        # multiply given annual demand with timeseries
        elec_demand = e_slp.get_profile(sectoral_consumption)

        # Add the slp for the industrial group
        ilp = profiles.IndustrialLoadProfile(e_slp.date_time_index,
                                             holidays=holidays)

        # Beginning and end of workday, weekdays and weekend days, and scaling
        # factors by default
        elec_demand['i0'] = ilp.simple_profile(
            sectoral_consumption['i0'],
            am=datetime.time(config_data['demandlib']['day_start'].hour,
                             config_data['demandlib']['day_start'].minute, 0),
            pm=datetime.time(config_data['demandlib']['day_end'].hour,
                             config_data['demandlib']['day_end'].minute, 0),
            profile_factors=
            {'week': {'day': config_data['demandlib']['week_day'],
                      'night': config_data['demandlib']['week_night']},
             'weekend': {'day': config_data['demandlib']['weekend_day'],
                         'night': config_data['demandlib']['weekend_night']}})

        # Resample 15-minute values to hourly values and sum across sectors
        elec_demand = elec_demand.resample('H').mean()

        return elec_demand

    if data_source == 'oedb':
        load = _import_load_timeseries_from_oedb(config_data, mv_grid_id)
    elif data_source == 'demandlib':
        load = _load_timeseries_demandlib(config_data, year)
        load.rename(columns={'g0': 'retail', 'h0': 'residential',
                             'l0': 'agricultural', 'i0': 'industrial'},
                    inplace=True)
    return load


def import_from_csv(path, network, sep=',', index_col=0):

    # import grid data from csv files
    lv_grid, lv_gen, lv_cd, lv_station, mvlv_trafo, lv_load,\
    mv_grid, mv_gen, mv_cb, mv_cd, mv_station, hvmv_trafo, mv_load,\
    line, mvlv_mapping = _read_network(path, sep=sep, index_col=index_col)

    # build MV grid
    mvgrid, mvstations, mvtrafos, lvstations, lvtrafos, mvgens, mvloads, mvcds = \
        _build_mv_grid_from_csv(mv_grid, mv_gen, mv_cb, mv_cd, mv_station,
                                hvmv_trafo, lv_station, mvlv_trafo, mv_load, network)

    # update network with MV grids
    network.mv_grid = mvgrid

    # build LV grids
    lvgrids, lvgens, lvloads, lvcds = \
        _build_lv_grid_from_csv(lv_grid, lv_gen, lv_cd, lv_station,
                                lv_load, network)

    # build lines in MV and LV grids
    lines, lvgrids = _build_mvlv_lines_from_csv(
        lvgrids, lvstations, lvtrafos, lvgens, lvloads, lvcds, mvgrid,
        mvstations, mvtrafos, mvgens, mvloads, mvcds, line)

    # update network with LV grids
    network.mv_grid.lv_grids = list(lvgrids.values())

    # TODO: THIS IS REQUIRED -> INCLUDE!1!!
    # # Integrate disconnecting points
    # position_switch_disconnectors(
    #     network.mv_grid,
    #     mode=network.config['scenario']['disconnecting_point_position'])

    # check data integrity
    _validate_csv_grid_import(network, path)

    # set data source
    network.set_data_source('grid', 'ding0')

    # set more params
    network._id = network.mv_grid.id


def _read_network_as_pd(path, tablename, sep=',', index_col=0):
    # reads csv files and loads data in a pandas dataframe
    file = os.path.join(path, tablename)
    table = pd.read_csv(file, sep=sep, index_col=index_col)
    return table


def _read_network(path, sep=',', index_col=0):
    # LV
    lv_grid = _read_network_as_pd(path, 'lv_grid.csv', sep=sep, index_col=index_col)
    lv_gen = _read_network_as_pd(path, 'lv_generator.csv', sep=sep, index_col=index_col)
    lv_cd = _read_network_as_pd(path, 'lv_branchtee.csv', sep=sep, index_col=index_col)
    lv_station = _read_network_as_pd(path, 'lv_station.csv', sep=sep, index_col=index_col)
    mvlv_trafo = _read_network_as_pd(path, 'mvlv_transformer.csv', sep=sep, index_col=index_col)
    lv_load = _read_network_as_pd(path, 'lv_load.csv', sep=sep, index_col=0)
    # MV
    mv_grid = _read_network_as_pd(path, 'mv_grid.csv', sep=sep, index_col=index_col)
    mv_gen = _read_network_as_pd(path, 'mv_generator.csv', sep=sep, index_col=index_col)
    mv_cb = _read_network_as_pd(path, 'mv_circuitbreaker.csv', sep=sep, index_col=index_col)
    mv_cd = _read_network_as_pd(path, 'mv_branchtee.csv', sep=sep, index_col=index_col)
    mv_station = _read_network_as_pd(path, 'mv_station.csv', sep=sep, index_col=index_col)
    hvmv_trafo = _read_network_as_pd(path, 'hvmv_transformer.csv', sep=sep, index_col=index_col)
    mv_load = _read_network_as_pd(path, 'mv_load.csv', sep=sep, index_col=index_col)
    # Lines
    line = _read_network_as_pd(path, 'line.csv', sep=sep, index_col=index_col)
    mvlv_mapping = _read_network_as_pd(path, 'mvlv_mapping.csv', sep=sep, index_col=index_col)
    return lv_grid, lv_gen, lv_cd, lv_station, mvlv_trafo, lv_load,\
        mv_grid, mv_gen, mv_cb, mv_cd, mv_station, hvmv_trafo, mv_load,\
        line, mvlv_mapping


def add_node_to_grid(grids, items, item_type):

    if isinstance(grids, Grid):
        dic = {}
        for i in items:
            if items[i].grid.id == grids.id:
                dic.update({i: items[i]})
        grids.graph.add_nodes_from(dic.values(), type=item_type)
    else:
        for g in grids:
            dic = {}
            for i in items:
                if items[i].grid.id == grids[g].id:
                    dic.update({i: items[i]})
            grids[g].graph.add_nodes_from(dic.values(), type=item_type)


def add_edge_to_grid(grids, items, item_type):
    if isinstance(grids, Grid):
        lis = []
        for i in items:
            l = i
            if l[2]['line'].grid.id == grids.id:
                lis.append(i)
        grids.graph.add_edges_from(lis, type=item_type)
    else:
        for g in grids:
            lis = []
            for i in items:
                l = i
                if l[2]['line'].grid.id == grids[g].id:
                    lis.append(i)
            grids[g].graph.add_edges_from(lis, type=item_type)


def _build_lv_grid_from_csv(lv_grid, lv_gen, lv_cd, lv_stations_df,
                            lv_loads, network):

    # create LV grid instance
    lvgrids = {}
    lv_stations = network.mv_grid.graph.nodes_by_attribute('lv_station')

    lv_grid.apply(lambda row:
                  lvgrids.update({row['id_db']: LVGrid(
                        id=row['LV_grid_id'],
                        grid_district={
                            'geom': wkt_loads(row['geom']),
                            'population': row['population']},
                        voltage_nom=row['voltage_nom'],#in kV
                        network=network,
                        station={_.id: _ for _ in lv_stations}[lv_stations_df[lv_stations_df['LV_grid_id_db'] == row['id_db']]['id_db'].iloc[0]],
                        )}), axis=1)

    # LV stations
    for k, grid in lvgrids.items():
        station = grid.station
        station.grid = grid

        for t in station.transformers:
            t.grid = grid
        grid.graph.add_node(station, type='lv_station')

    # LV generators
    lvgens = {}
    lv_gen.apply(lambda row:
                 lvgens.update({row['id_db']: GeneratorFluctuating(
                     id=row['id_db'],
                     geom=wkt_loads(row['geom']),
                     nominal_capacity=row['nominal_capacity'],
                     type=row['type'],
                     subtype=row['subtype'],
                     grid=lvgrids[row['LV_grid_id_db']],
                     v_level=row['v_level'],
                     weather_cell_id=row['weather_cell_id'])} if row['type'] in ['wind', 'solar'] else
                               {row['id_db']: Generator(
                                   id=row['id_db'],
                                   geom=wkt_loads(row['geom']),
                                   nominal_capacity=row['nominal_capacity'],
                                   type=row['type'],
                                   subtype=row['subtype'],
                                   grid=lvgrids[row['LV_grid_id_db']],
                                   v_level=row['v_level'])}
                               ), axis=1)
    add_node_to_grid(lvgrids, lvgens, 'generator')

    # LV loads
    lvloads = {}
    lv_loads.apply(lambda row:
                lvloads.update({row['id_db']: Load(
                     id=row['id_db'],
                     geom=row['geom'],
                     grid=lvgrids[row['LV_grid_id_db']],
                     consumption=json.loads(row['consumption']),
                )}), axis=1)
    add_node_to_grid(lvgrids, lvloads, 'load')

    # LV cable distributors
    lvcds = {}
    lv_cd.apply(lambda row:
                lvcds.update({row['id_db']: BranchTee(
                     id=row['id_db'],
                     geom=row['geom'],
                     grid=lvgrids[row['LV_grid_id_db']],
                  )}), axis=1)
    add_node_to_grid(lvgrids, lvcds, 'branch_tee')

    return lvgrids, lvgens, lvloads, lvcds


def _build_mv_grid_from_csv(mv_grids, mv_gen, mv_cb, mv_cd, mv_stations,
                            mv_trafos, lv_stations, lv_trafos, mv_loads, network):

    # create MV grid instance
    mv_station_series = mv_stations.iloc[0]
    mv_grid_series = mv_grids.iloc[0]
    
    mv_grid = MVGrid(
        id=mv_grid_series['MV_grid_id'],
        network=network,
        voltage_nom=mv_grid_series['voltage_nom'],  # TODO: check MV/kv/V
        grid_district={
            'geom': wkt_loads(mv_grid_series['geom']),
            'population': mv_grid_series['population']},
    )

    # MV stations
    mv_station = MVStation(
        id=mv_station_series['id_db'],
        geom=wkt_loads(mv_station_series['geom']),
        grid=mv_grid)
    mv_grid.graph.add_node(mv_station, type='mv_station')
    mv_grid._station = mv_station
    mv_stations = {mv_station_series['id_db']: mv_station}

    # MV transformer
    mvtrafos = {}
    mv_trafos.apply(lambda row:
                    mvtrafos.update({row['id_db']: Transformer(
                        id=row['id_db'],
                        geom=wkt_loads(row['geom']),
                        grid=mv_grid,
                        mv_grid=mv_grid,
                        voltage_op=row['voltage_op'],
                        type=pd.Series(data=[row['X'], row['R'], row['S_nom']],
                                       index=['X', 'R', 'S_nom']),
                    )}), axis=1)

    mv_station.transformers = list(mvtrafos.values())

    # LV stations
    lvstations = {}
    lv_stations.apply(lambda row:
                      lvstations.update({row['id_db']: LVStation(
                          id=row['id_db'],
                          geom=wkt_loads(row['geom']),
                          mv_grid=mv_grid,
                      )}), axis=1)

    # LV transformer
    lvtrafos = {}
    lv_trafos.apply(lambda row:
                    lvtrafos.update({row['id_db']: Transformer(
                        # id=row['id_db'],
                        geom=wkt_loads(row['geom']),
                        mv_grid=mv_grid,
                        voltage_op=row['voltage_op'],
                        type=pd.Series(data=[row['X'], row['R'], row['S_nom']],
                                       index=['X', 'R', 'S_nom']),
                    )}), axis=1)
    for idx, row in lv_stations.iterrows():
        count = 1
        lvstations[row['id_db']]._transformers = []
        for idx2, row2 in lv_trafos[lv_trafos['LV_grid_id_db'] == row['LV_grid_id_db']].iterrows():
            trafo = lvtrafos[row2['id_db']]
            trafo.id = 'LVStation_' + str(row.id_db) + '_transformer_' + str(count)
            lvstations[row['id_db']]._transformers.append(trafo)
            count += 1
    # add_node_to_grid(mv_grid, lvstations, 'lv_station')
    mv_grid.graph.add_nodes_from(lvstations.values(), type='lv_station')

    # MV generators
    mvgens = {}
    # mv_gen.apply(lambda row:
    #              mvgens.update({row['id_db']: GeneratorFluctuating(
    #                  id=row['id_db'],
    #                  geom=wkt_loads(row['geom']),
    #                  nominal_capacity=row['nominal_capacity'],
    #                  type=row['type'],
    #                  subtype=row['subtype'],
    #                  grid=mv_grid,
    #                  v_level=row['v_level']
    #               )}), axis=1)

    mv_gen.apply(lambda row:
                 mvgens.update({row['id_db']: GeneratorFluctuating(
                     id=row['id_db'],
                     geom=wkt_loads(row['geom']),
                     nominal_capacity=row['nominal_capacity'],
                     type=row['type'],
                     subtype=row['subtype'],
                     grid=mv_grid,
                     v_level=row['v_level'],
                     weather_cell_id=row['weather_cell_id'])} if row['type'] in ['wind', 'solar'] else
                               {row['id_db']: Generator(
                                   id=row['id_db'],
                                   geom=wkt_loads(row['geom']),
                                   nominal_capacity=row['nominal_capacity'],
                                   type=row['type'],
                                   subtype=row['subtype'],
                                   grid=mv_grid,
                                   v_level=row['v_level'])}
                               ), axis=1)
    add_node_to_grid(mv_grid, mvgens, 'generator')

    # MV loads
    mvloads = {}
    mv_loads.apply(lambda row:
                mvloads.update({row['id_db']: Load(
                     id=row['id_db'],
                     geom=wkt_loads(row['geom']),
                     grid=mv_grid,
                     consumption=json.loads(row['consumption']),
                )}), axis=1)
    add_node_to_grid(mv_grid, mvloads, 'load')

    # MV cable distributors
    mvcds = {}
    mv_cd.apply(lambda row:
                mvcds.update({row['id_db']: BranchTee(
                     id=row['id_db'],
                     geom=wkt_loads(row['geom']),
                     grid=mv_grid,
                  )}), axis=1)
    add_node_to_grid(mv_grid, mvcds, 'branch_tee')

    return mv_grid, mv_stations, mvtrafos, lvstations, lvtrafos, mvgens, mvloads, mvcds


def _build_mvlv_lines_from_csv(lvgrids, lvstations, lvtrafos, lvgens, lvloads,
                               lvcds, mv_grid, mv_stations, mvtrafos, mvgens,
                               mvloads, mvcds, lines):

    # merge nodes defined above to a single dict
    nodes = {**lvstations, **lvtrafos, **lvgens, **lvloads, **lvcds,
             **mvtrafos, **mvgens, **mvloads, **mvcds, **mv_stations}

    # LV lines
    lv_edges = lines[lines['U_n'] == 0.4]
    lv_lines = []
    lv_edges.apply(lambda row: lv_lines.append(
        (nodes[row['node1']], nodes[row['node2']],
         {'line': Line(
             id=row['edge_name'],
             type=pd.Series(data=[row['type_name'], row['U_n'],
                                  row['I_max_th'], row['R'], row['L'],
                                  row['C']],
                            index=['name', 'U_n', 'I_max_th', 'R', 'L', 'C']),
             length=row['length'],  # ToDo: Check if all lines, that are exported from Ding0, have the same scale
             kind=row['type_kind'],
             grid=lvgrids[row['grid_id_db']])
         })), axis=1)
    add_edge_to_grid(lvgrids, lv_lines, 'line')

    # MV lines
    mv_edges = lines[lines['U_n'] >= 10]
    mv_lines = []
    mv_edges.apply(lambda row: mv_lines.append(
        (nodes[row['node1']], nodes[row['node2']],
         {'line': Line(
             id=row['edge_name'],
             type=pd.Series(data=[row['type_name'], row['U_n'],
                                  row['I_max_th'], row['R'], row['L'],
                                  row['C']],
                            index=['name', 'U_n', 'I_max_th', 'R', 'L', 'C']),
             length=row['length'],
             # ToDo: Check if all lines, that are exported from Ding0, have the same scale
             kind=row['type_kind'],
             grid=mv_grid)
         })), axis=1)
    add_edge_to_grid(lvgrids, mv_lines, 'line')

    add_edge_to_grid(mv_grid, mv_lines, 'line')

    lines = lv_lines + mv_lines

    return lines, lvgrids


def _validate_csv_grid_import(network, path):
    """Cross-check imported data with original data source

    Parameters
    ----------
    network: Network
        eDisGo Network instance
    path: str
        path of csv-files

    """
    # ToDo: Finish validation function
    # import csv files
    lv_grid, lv_gen, lv_cd, lv_stations, lv_trafos, lv_loads,\
    mv_grid, mv_gen, mv_cb, mv_cd, mv_stations, mv_trafos, mv_loads,\
    edges, mapping = _read_network(path)

    # # check number of components in MV grid
    # _validate_csv_mv_grid_import(network.mv_grid, mv_grid, mv_gen, mv_cb,
    #                              mv_cd, mv_stations, mv_trafos, mv_loads)
    #
    # # check number of components in LV grid
    # _validate_csv_lv_grid_import(network.mv_grid.lv_grids, lv_grid, lv_gen,
    #                              lv_cd, lv_stations, lv_trafos, lv_loads)
    #
    # # check cumulative load and generation in MV grid district
    # _validate_load_generation(mv_grid, ding0_mv_grid)


# def _validate_csv_mv_grid_import(grid, mv_grid, mv_gen, mv_cb, mv_cd,
#                                  mv_stations, mv_trafos, mv_loads):
#     print(len(mv_grid))
#
#
# def _validate_csv_lv_grid_import(grids, lv_grid, lv_gen, lv_cd, lv_stations,
#                                  lv_trafos, lv_loads):<|MERGE_RESOLUTION|>--- conflicted
+++ resolved
@@ -20,16 +20,14 @@
 from math import isnan
 import random
 import os
-<<<<<<< HEAD
 import json
+import oedialect
 
 from pandas import DataFrame, read_csv
 import matplotlib.pyplot as plt
 from edisgo.grid.components import *
 
-=======
-import oedialect
->>>>>>> 415e5468
+
 
 if not 'READTHEDOCS' in os.environ:
     from ding0.tools.results import load_nd_from_pickle
